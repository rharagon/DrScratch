"""Console tool to analyze Scratch .sb3 projects with DrScratch metrics.

The script scans a directory for `.sb3` files, computes all available
metrics for each project and writes them to a CSV file. Progress is
stored in a JSON file so the process can be interrupted and resumed
later.
"""

import argparse
import csv
import json
import os
from zipfile import ZipFile

from app.hairball3.mastery import Mastery
from app.hairball3.duplicateScripts import DuplicateScripts
from app.hairball3.deadCode import DeadCode
from app.hairball3.babiaInfo import Babia
from app.hairball3.spriteNaming import SpriteNaming
from app.hairball3.backdropNaming import BackdropNaming

DEFAULT_SKILL_POINTS = {
    'Abstraction': 4,
    'Parallelization': 4,
    'Logic': 4,
    'Synchronization': 4,
    'FlowControl': 4,
    'UserInteractivity': 4,
    'DataRepresentation': 4,
    'MathOperators': 4,
    'MotionOperators': 4,
}


def load_json_project(path_projectsb3: str):
    """Load the project.json from a Scratch 3 project file."""
    with ZipFile(path_projectsb3, "r") as zf:
        with zf.open("project.json") as project:
            return json.load(project)


def _parse_naming(result: str) -> dict:
    """Parse the textual output of naming plugins."""
    lines = result.split('\n')
    number = int(lines[0].split(' ')[0]) if lines and lines[0] else 0
    items = lines[1:-1] if len(lines) > 2 else []
    key = 'sprite' if 'sprite' in result.lower() else 'backdrop'
    return {'number': number, key: items}


def analyze_file(path: str, skill_points: dict) -> dict:
    """Compute DrScratch metrics for a project."""
    json_project = load_json_project(path)
    mastery = Mastery(path, json_project, skill_points, 'Default').finalize()
    duplicate = DuplicateScripts(path, json_project).finalize()
    dead = DeadCode(path, json_project).finalize()
    babia = Babia(path, json_project).finalize()
    sprite = _parse_naming(SpriteNaming(path, json_project).finalize())
    backdrop = _parse_naming(BackdropNaming(path, json_project).finalize())
    return {
        'mastery': mastery['extended'],
        'mastery_vanilla': mastery.get('vanilla', {}),
        'duplicateScript': duplicate['result'],
        'deadCode': dead['result'],
        'babia': babia,
        'spriteNaming': sprite,
        'backdropNaming': backdrop,
    }

def flatten_metrics(project_name: str, metrics: dict) -> dict:
    row = {'project': project_name}
    mastery = metrics['mastery']
    row['mastery_total_points'] = mastery['total_points'][0]
    row['mastery_total_max'] = mastery['total_points'][1]
    row['mastery_competence'] = mastery['competence']
    for skill in DEFAULT_SKILL_POINTS:
        if skill in mastery:
<<<<<<< HEAD
            # keep only the numeric score for each competence without a prefix
            row[skill] = mastery[skill][0]
=======
            row[skill] = mastery[skill][0]          # sin prefijo mastery_

>>>>>>> 4b9e6232
    dup = metrics['duplicateScript']
    row['duplicateScripts'] = dup['total_duplicate_scripts']
    dead = metrics['deadCode']
    row['deadCode'] = dead['total_dead_code_scripts']
    sprite = metrics['spriteNaming']
    row['spriteNaming'] = sprite['number']
    backdrop = metrics['backdropNaming']
    row['backdropNaming'] = backdrop['number']
    babia = metrics['babia']
    row['babia_num_sprites'] = babia.get('num_sprites', 0)
    return row

def load_progress(path: str) -> set:
    """Load processed file names from the progress file."""
    if os.path.exists(path):
        with open(path, 'r', encoding='utf-8') as fh:
            try:
                return set(json.load(fh))
            except json.JSONDecodeError:
                return set()
    return set()


def save_progress(path: str, processed: set) -> None:
    """Persist the set of processed files."""
    with open(path, 'w', encoding='utf-8') as fh:
        json.dump(sorted(processed), fh)


def analyze_directory(input_dir: str, csv_path: str, progress_path: str) -> None:
    processed = load_progress(progress_path)
<<<<<<< HEAD
    fieldnames = [
        'project', 'mastery_total_points', 'mastery_total_max', 'mastery_competence',
        'Abstraction', 'Parallelization', 'Logic', 'Synchronization', 'FlowControl',
        'UserInteractivity', 'DataRepresentation', 'MathOperators', 'MotionOperators',
        'duplicateScripts', 'deadCode', 'spriteNaming', 'backdropNaming',
        'babia_num_sprites'
    ]
=======
    fieldnames = ['project', 'mastery_total_points', 'mastery_total_max',
                  'mastery_competence'] + [f'{s}' for s in DEFAULT_SKILL_POINTS]
    fieldnames += ['duplicateScripts', 'deadCode', 
                   'spriteNaming', 'backdropNaming', 
                   'babia_num_sprites']
>>>>>>> 4b9e6232

    os.makedirs(os.path.dirname(csv_path) or '.', exist_ok=True)
    csv_exists = os.path.exists(csv_path) and os.path.getsize(csv_path) > 0
    with open(csv_path, 'a', newline='', encoding='utf-8') as csvfile:
        writer = csv.DictWriter(csvfile, fieldnames=fieldnames)
        if not csv_exists:
            writer.writeheader()
        files = sorted(f for f in os.listdir(input_dir) if f.endswith('.sb3'))
        for fname in files:
            if fname in processed:
                continue
            path = os.path.join(input_dir, fname)
            try:
                metrics = analyze_file(path, DEFAULT_SKILL_POINTS)
                row = flatten_metrics(fname, metrics)
                writer.writerow(row)
                processed.add(fname)
                save_progress(progress_path, processed)
                project_id = os.path.splitext(fname)[0]
                print(f"{project_id},OK")
            except Exception as exc:
                project_id = os.path.splitext(fname)[0]
                print(f"{project_id},NOK,{exc}")
                continue


def main() -> None:
    parser = argparse.ArgumentParser(description='Analyze Scratch .sb3 projects and export metrics to CSV.')
    parser.add_argument('directory', help='Directory containing .sb3 files')
    parser.add_argument('output', help='Path to output CSV file')
    parser.add_argument('--progress', default='analysis_progress.json',
                        help='Path to progress file (default: analysis_progress.json)')
    args = parser.parse_args()
    analyze_directory(args.directory, args.output, args.progress)


if __name__ == '__main__':
    main()<|MERGE_RESOLUTION|>--- conflicted
+++ resolved
@@ -75,13 +75,7 @@
     row['mastery_competence'] = mastery['competence']
     for skill in DEFAULT_SKILL_POINTS:
         if skill in mastery:
-<<<<<<< HEAD
-            # keep only the numeric score for each competence without a prefix
             row[skill] = mastery[skill][0]
-=======
-            row[skill] = mastery[skill][0]          # sin prefijo mastery_
-
->>>>>>> 4b9e6232
     dup = metrics['duplicateScript']
     row['duplicateScripts'] = dup['total_duplicate_scripts']
     dead = metrics['deadCode']
@@ -113,7 +107,6 @@
 
 def analyze_directory(input_dir: str, csv_path: str, progress_path: str) -> None:
     processed = load_progress(progress_path)
-<<<<<<< HEAD
     fieldnames = [
         'project', 'mastery_total_points', 'mastery_total_max', 'mastery_competence',
         'Abstraction', 'Parallelization', 'Logic', 'Synchronization', 'FlowControl',
@@ -121,13 +114,6 @@
         'duplicateScripts', 'deadCode', 'spriteNaming', 'backdropNaming',
         'babia_num_sprites'
     ]
-=======
-    fieldnames = ['project', 'mastery_total_points', 'mastery_total_max',
-                  'mastery_competence'] + [f'{s}' for s in DEFAULT_SKILL_POINTS]
-    fieldnames += ['duplicateScripts', 'deadCode', 
-                   'spriteNaming', 'backdropNaming', 
-                   'babia_num_sprites']
->>>>>>> 4b9e6232
 
     os.makedirs(os.path.dirname(csv_path) or '.', exist_ok=True)
     csv_exists = os.path.exists(csv_path) and os.path.getsize(csv_path) > 0
