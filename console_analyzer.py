"""Console tool to analyze Scratch .sb3 projects with DrScratch metrics.

The script scans a directory for `.sb3` files, computes all available
metrics for each project and writes them to a CSV file. Progress is
stored in a JSON file so the process can be interrupted and resumed
later.
"""

import argparse
import csv
import json
import os
<<<<<<< HEAD
import contextlib
=======
>>>>>>> 5c156bb1
from zipfile import ZipFile

from app.hairball3.mastery import Mastery
from app.hairball3.duplicateScripts import DuplicateScripts
from app.hairball3.deadCode import DeadCode
from app.hairball3.babiaInfo import Babia
from app.hairball3.spriteNaming import SpriteNaming
from app.hairball3.backdropNaming import BackdropNaming

DEFAULT_SKILL_POINTS = {
    'Abstraction': 4,
    'Parallelization': 4,
    'Logic': 4,
    'Synchronization': 4,
    'FlowControl': 4,
    'UserInteractivity': 4,
    'DataRepresentation': 4,
    'MathOperators': 4,
    'MotionOperators': 4,
}


def load_json_project(path_projectsb3: str):
    """Load the project.json from a Scratch 3 project file."""
    with ZipFile(path_projectsb3, "r") as zf:
        with zf.open("project.json") as project:
            return json.load(project)


def _parse_naming(result: str) -> dict:
    """Parse the textual output of naming plugins."""
    lines = result.split('\n')
    number = int(lines[0].split(' ')[0]) if lines and lines[0] else 0
    items = lines[1:-1] if len(lines) > 2 else []
    key = 'sprite' if 'sprite' in result.lower() else 'backdrop'
    return {'number': number, key: items}


def analyze_file(path: str, skill_points: dict) -> dict:
    """Compute DrScratch metrics for a project."""
    json_project = load_json_project(path)
    mastery = Mastery(path, json_project, skill_points, 'Default').finalize()
    duplicate = DuplicateScripts(path, json_project).finalize()
    dead = DeadCode(path, json_project).finalize()
    babia = Babia(path, json_project).finalize()
    sprite = _parse_naming(SpriteNaming(path, json_project).finalize())
    backdrop = _parse_naming(BackdropNaming(path, json_project).finalize())
    return {
        'mastery': mastery['extended'],
        'mastery_vanilla': mastery.get('vanilla', {}),
        'duplicateScript': duplicate['result'],
        'deadCode': dead['result'],
        'babia': babia,
        'spriteNaming': sprite,
        'backdropNaming': backdrop,
    }

def flatten_metrics(project_name: str, metrics: dict) -> dict:
    row = {'project': project_name}
    mastery = metrics['mastery']
    row['mastery_total_points'] = mastery['total_points'][0]
    row['mastery_total_max'] = mastery['total_points'][1]
    row['mastery_competence'] = mastery['competence']
    for skill in DEFAULT_SKILL_POINTS:
        if skill in mastery:
<<<<<<< HEAD
            # keep only the numeric score for each competence without a prefix
=======
>>>>>>> 5c156bb1
            row[skill] = mastery[skill][0]
    dup = metrics['duplicateScript']
    row['duplicateScripts'] = dup['total_duplicate_scripts']
    dead = metrics['deadCode']
    row['deadCode'] = dead['total_dead_code_scripts']
    sprite = metrics['spriteNaming']
    row['spriteNaming'] = sprite['number']
    backdrop = metrics['backdropNaming']
    row['backdropNaming'] = backdrop['number']
    babia = metrics['babia']
    row['babia_num_sprites'] = babia.get('num_sprites', 0)
    return row

def load_progress(path: str) -> set:
    """Load processed file names from the progress file."""
    if os.path.exists(path):
        with open(path, 'r', encoding='utf-8') as fh:
            try:
                return set(json.load(fh))
            except json.JSONDecodeError:
                return set()
    return set()


def save_progress(path: str, processed: set) -> None:
    """Persist the set of processed files."""
    with open(path, 'w', encoding='utf-8') as fh:
        json.dump(sorted(processed), fh)


def analyze_directory(input_dir: str, csv_path: str, progress_path: str) -> None:
    processed = load_progress(progress_path)
    fieldnames = [
        'project', 'mastery_total_points', 'mastery_total_max', 'mastery_competence',
        'Abstraction', 'Parallelization', 'Logic', 'Synchronization', 'FlowControl',
        'UserInteractivity', 'DataRepresentation', 'MathOperators', 'MotionOperators',
        'duplicateScripts', 'deadCode', 'spriteNaming', 'backdropNaming',
        'babia_num_sprites'
    ]

    os.makedirs(os.path.dirname(csv_path) or '.', exist_ok=True)
    csv_exists = os.path.exists(csv_path) and os.path.getsize(csv_path) > 0
    with open(csv_path, 'a', newline='', encoding='utf-8') as csvfile:
        writer = csv.DictWriter(csvfile, fieldnames=fieldnames)
        if not csv_exists:
            writer.writeheader()
        files = sorted(f for f in os.listdir(input_dir) if f.endswith('.sb3'))
        for fname in files:
            if fname in processed:
                continue
            path = os.path.join(input_dir, fname)
            project_id = os.path.splitext(fname)[0]
            try:
                with open(os.devnull, 'w') as devnull, \
                     contextlib.redirect_stdout(devnull), \
                     contextlib.redirect_stderr(devnull):
                    metrics = analyze_file(path, DEFAULT_SKILL_POINTS)
                row = flatten_metrics(fname, metrics)
                writer.writerow(row)
                processed.add(fname)
                save_progress(progress_path, processed)
<<<<<<< HEAD
                print(f"{project_id},OK")
            except Exception as exc:
=======
                project_id = os.path.splitext(fname)[0]
                print(f"{project_id},OK")
            except Exception as exc:
                project_id = os.path.splitext(fname)[0]
>>>>>>> 5c156bb1
                print(f"{project_id},NOK,{exc}")
                continue


def main() -> None:
    parser = argparse.ArgumentParser(description='Analyze Scratch .sb3 projects and export metrics to CSV.')
    parser.add_argument('directory', help='Directory containing .sb3 files')
    parser.add_argument('output', help='Path to output CSV file')
    parser.add_argument('--progress', default='analysis_progress.json',
                        help='Path to progress file (default: analysis_progress.json)')
    args = parser.parse_args()
    analyze_directory(args.directory, args.output, args.progress)


if __name__ == '__main__':
    main()<|MERGE_RESOLUTION|>--- conflicted
+++ resolved
@@ -10,10 +10,8 @@
 import csv
 import json
 import os
-<<<<<<< HEAD
 import contextlib
-=======
->>>>>>> 5c156bb1
+
 from zipfile import ZipFile
 
 from app.hairball3.mastery import Mastery
@@ -79,10 +77,6 @@
     row['mastery_competence'] = mastery['competence']
     for skill in DEFAULT_SKILL_POINTS:
         if skill in mastery:
-<<<<<<< HEAD
-            # keep only the numeric score for each competence without a prefix
-=======
->>>>>>> 5c156bb1
             row[skill] = mastery[skill][0]
     dup = metrics['duplicateScript']
     row['duplicateScripts'] = dup['total_duplicate_scripts']
@@ -144,15 +138,10 @@
                 writer.writerow(row)
                 processed.add(fname)
                 save_progress(progress_path, processed)
-<<<<<<< HEAD
-                print(f"{project_id},OK")
-            except Exception as exc:
-=======
                 project_id = os.path.splitext(fname)[0]
                 print(f"{project_id},OK")
             except Exception as exc:
                 project_id = os.path.splitext(fname)[0]
->>>>>>> 5c156bb1
                 print(f"{project_id},NOK,{exc}")
                 continue
 
