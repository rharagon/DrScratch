--- conflicted
+++ resolved
@@ -8,8 +8,8 @@
 ENV PYTHONUNBUFFERED 1
 
 # Instalar dependencias del sistema
-<<<<<<< HEAD
 RUN apt-get update && apt-get install -y \
+    gettext \
     texlive-latex-base \
     texlive-latex-extra \
     texlive-fonts-recommended \
@@ -17,11 +17,6 @@
     && rm -rf /var/lib/apt/lists/*
 
 # Establece el directorio de trabajo
-=======
-RUN apt-get update && apt-get install -y gettext && apt-get clean 
-
-# Instalar dependencias de Python
->>>>>>> c578c652
 WORKDIR /var/www
 
 # Añadir la aplicación al contenedor
