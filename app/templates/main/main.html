--- conflicted
+++ resolved
@@ -508,11 +508,9 @@
                 <div class="col-md-4 align-self-center">
                     <form name="form" class="project-form" id="batch-form" enctype="multipart/form-data" method="post" action="/show_dashboard/" style="margin-top: 50px;">
                         <h3><strong>{% trans "Batch Mode" %}</strong></h3>
-<<<<<<< HEAD
-                        <p><span class='colored-text'>{% trans "IMPORTANT!" %}</span> {% trans "Please upload a <span class='colored-text'><a data-toggle='modal' href='#modalTxt'>txt</a></span> containing the URLs of the projects, with each URL on a separate line. (Max. 10)" %}</p>
-=======
-                        <p><span class='colored-text'>{% trans "IMPORTANT!" %}</span> {% trans "Please upload a txt containing the URLs of the projects, with each URL on a separate line. Or a zip containing the .sb3 (Max. 10)" %}</p>
->>>>>>> 1f6faec8
+
+                        <p><span class='colored-text'>{% trans "IMPORTANT!" %}</span> {% trans "Please upload a <span class='colored-text'><a data-toggle='modal' href='#modalTxt'>txt</a></span> containing the URLs of the projects, with each URL on a separate line. Or a zip containing the .sb3 (Max. 10)" %}</p>
+
                         <input type="hidden" name="dashboard_mode" value="Default">
                         {% trans "<input name='urlsFile' type='file' class='filestyle' data-buttonText='Choose txt or zip'>" %}
                         {% trans '<input name="batch-email" class="form-control input-box placeholder" placeholder="your@email.com" type="text">' %}
