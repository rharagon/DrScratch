import json
from app.hairball3.plugin import Plugin
import app.consts_drscratch as consts
import logging
import coloredlogs

logger = logging.getLogger(__name__)
coloredlogs.install(level='DEBUG', logger=logger)


class Mastery(Plugin):

    def __init__(self, filename: str, json_project, skill_points: dict, mode: str ,verbose=False):
        super().__init__(filename, json_project, skill_points, mode , verbose)
        self.possible_scores = {"finesse": 5, "advanced": 4, "proficient": 3, "developing": 2, "basic": 1}
        self.dict_total_blocks = {}

    def process(self):

        # print(self.json_project.items())

        for key, list_info in self.json_project.items():
            if key == "targets":
                for dict_target in list_info:
                    for dicc_key, dicc_value in dict_target.items():
                        if dicc_key == "blocks":
                            for blocks, blocks_value in dicc_value.items():
                                if type(blocks_value) is dict:
                                    self.list_total_blocks.append(blocks_value)
                                    self.dict_total_blocks[blocks] = blocks_value

        for block in self.list_total_blocks:
            for key, list_info in block.items():
                if key == "opcode":
                    self.dict_blocks[list_info] += 1

    def analyze(self):
        self.compute_logic()
        self.compute_flow_control()
        self.compute_synchronization()
        self.compute_abstraction()
        self.compute_data_representation()
        self.compute_user_interactivity()
        self.compute_parallelization()
        self.compute_math_operators()
        self.compute_motion_operators()


    
    def finalize(self) -> dict:

        self.process()
        self.analyze()

        # print("Dict:", self.dict_total_blocks)

        total_points = 0
        active_dimensions = sum(1 for value in self.skill_points.values() if value > 0)

        for skill, skill_grade in self.dict_mastery.items():
            if self.verbose:
                logger.info('Skill: {}, points: {}'.format(skill, skill_grade))
            total_points = total_points + skill_grade[0]
            total_points = round(total_points, 2)

        try:
            average_points = float(total_points) / active_dimensions
        except ZeroDivisionError:
            average_points = 0

        total_maxi_points = sum(self.skill_points.values())
        competence = self.set_competence(total_points, total_maxi_points)

        result = '{}{}{}{}'.format(self.filename, '\n', json.dumps(self.dict_mastery), '\n')
        result += ('Total mastery points: {}/{}\n'.format(total_points, total_maxi_points))
        result += ('Average mastery points: {}/{}\n'.format(average_points, consts.PLUGIN_MASTERY_AVG_POINTS))

        self.set_dict(self.dict_mastery, total_points, total_maxi_points, average_points, competence)

        if self.mode == 'Personalized':
            dict_result = {'plugin': 'mastery', 'personalized': self.dict_mastery}
        elif self.mode == 'Default':
            vanilla_dict = self.calc_extrapolation(self.dict_mastery)
            vanilla_points = sum(points[0] for points in vanilla_dict.values())
            average_points = vanilla_points / 7
            vanilla_competence = self.set_competence(vanilla_points, 21, 'Vanilla')
            self.set_dict(vanilla_dict, vanilla_points, 21, average_points, vanilla_competence)
            #self.dict_mastery['description'] = result
            if self.verbose:
                logger.info(self.dict_mastery['description'])
            dict_result = {'plugin': 'mastery', 'extended': self.dict_mastery, 'vanilla': vanilla_dict}

        print("DICT_RESULT: ", dict_result)

        return dict_result

    def set_dict(self, dict, points, max_points, average_points, competence) -> dict:
        """
        Include the mastery points, max points, average points and competence in the dictionary.
        """
        dict['total_points'] = [points, max_points]
        dict['max_points'] = max_points
        dict['average_points'] = round(average_points, 2)
        dict['competence'] = competence

        return dict

    def calc_extrapolation(self, dict_mastery) -> dict:
        """
        Extrapolate the points of the extended mode to the vanilla mode.
        """
        mastery = {'Logic', 'FlowControl', 'Synchronization', 'Abstraction', 'DataRepresentation', 
                'UserInteractivity', 'Parallelization'}
        
        new_dict = {}
        for skill in dict_mastery:
            if skill in mastery:
                if dict_mastery[skill][0] > 3:
                    new_value = 3
                else:
                    new_value = dict_mastery[skill][0]
                new_dict[skill] = [new_value, 3]
        return new_dict
    
    def set_competence(self, points, max_points, mode=None):

        competence = ''

        finesse_lvl = max_points*36/45
        advanced_lvl = max_points*27/45
        proficient_lvl = max_points*18/45
        developing_lvl = max_points*9/45

        if mode == 'Vanilla':
            if points > 15:
                # result = "Overall programming competence: Proficiency"
                competence = 'Master'
            elif points > 7:
                # result = "Overall programming competence: Developing"
                competence = 'Developing'
            else:
                # result = "Overall programming competence: Basic"
                competence = 'Basic'
        else:
            if points > finesse_lvl:
                # result = "Overall programming competence: Finesse"
                competence = 'Finesse'
            elif points > advanced_lvl:
                # result = "Overall programming competence: Advanced"
                competence = 'Advanced'
            elif points > proficient_lvl:
                # result = "Overall programming competence: Proficiency"
                competence = 'Master'
            elif points > developing_lvl:
                # result = "Overall programming competence: Developing"
                competence = 'Developing'
            else:
                # result = "Overall programming competence: Basic"
                competence = 'Basic'
        """
        competence_dict = {
            'result': result, 
            'programming_competence': competence
            }       
        """

        return competence
    
    def set_dimension_score(self, scale_dict, dimension):

        score = 0

        for key, value in scale_dict.items():
            if type(value) == bool and value is True:
                if key in self.possible_scores.keys():
                    print(dimension + " : " + key)
                    score = self.extrapolate_to_rubric(dimension, key)
                    self.dict_mastery[dimension] = [score, self.skill_points[dimension]] 
                    return
        print(dimension + " : " + "None")
        self.dict_mastery[dimension] = [score, self.skill_points[dimension]] 
        return

    def extrapolate_to_rubric(self, dimension, level):
        """
        Extrapolate the points to the max points of skill rubric
        """
        if self.possible_scores[level] >= self.skill_points[dimension]:
            score = self.skill_points[dimension]
        else:
            score = self.possible_scores[level]
        return score

    def compute_logic(self):
        """
        Assign the logic skill result
        """

        basic = self.check_list({'control_if'})
        developing = self.check_list({'control_if_else'})
        master = self.check_list({'operator_and', 'operator_or', 'operator_not'})
        advanced = self.check_nested_conditionals()
        # finesse = PREGUNTAR GREGORIO

        scale_dict = {"advanced": advanced, "master": master, "developing": developing, "basic": basic}

        self.set_dimension_score(scale_dict, "Logic")
        

    def compute_flow_control(self):
        """
        Calculate the flow control score
        """

        basic = self.check_block_sequence()
        developing = self.check_list({'control_repeat', 'control_forever'})
        proficient = self.check_list({'control_repeat_until'})
        advanced = self.check_nested_loops()
        # finesse = PREGUNTAR GREGORIO

        scale_dict = {"advanced": advanced, "proficient": proficient, "developing": developing, "basic": basic}

        self.set_dimension_score(scale_dict, "FlowControl")
        

    def compute_synchronization(self):
        """
        Compute the syncronization score
        """

        basic = self.check_list({'control_wait'})
        developing = self.check_list({'event_broadcast', 'event_whenbroadcastreceived', 'control_stop'})
        proficient = self.check_list({'control_wait_until', 'event_whenbackdropswitchesto', 'event_broadcastandwait'})
        advanced = self.check_dynamic_msg_handling()
        # finesse = PREGUNTAR GREGORIO

        scale_dict = {"advanced": advanced, "proficient": proficient, "developing": developing, "basic": basic}

        self.set_dimension_score(scale_dict, "Synchronization")


    def compute_abstraction(self):
        """
        Compute the abstraction score
        """

        basic = self.check_more_than_one()
        developing = self.check_list({'control_start_as_clone'})
        proficient = self.check_list({'procedures_definition'})
        advanced = self.check_advanced_clones()
        # finesse = PREGUNTAR GREGORIO

        scale_dict = {"advanced": advanced, "proficient": proficient, "developing": developing, "basic": basic}

        self.set_dimension_score(scale_dict, "Abstraction")


    def compute_data_representation(self):
        """
        Compute data representation skill score
        """

        modifiers = self.check_list({
            'motion_movesteps', 'motion_gotoxy', 'motion_glidesecstoxy', 'motion_setx', 'motion_sety',
            'motion_changexby', 'motion_changeyby', 'motion_pointindirection', 'motion_pointtowards',
            'motion_turnright', 'motion_turnleft', 'motion_goto', 'looks_changesizeby', 'looks_setsizeto',
            'looks_switchcostumeto', 'looks_nextcostume', 'looks_changeeffectby', 'looks_seteffectto',
            'looks_show', 'looks_hide', 'looks_switchbackdropto', 'looks_nextbackdrop'
        })

        lists = self.check_list({
            'data_lengthoflist', 'data_showlist', 'data_insertatlist', 'data_deleteoflist', 'data_addtolist',
            'data_replaceitemoflist', 'data_listcontainsitem', 'data_hidelist', 'data_itemoflist'
        })
        
        boolean_logic = self.check_list({
            'operator_equals', 'operator_gt', 'operator_and', 'operator_or', 'operator_not', 'operator_lt',
        })
        
        variables = self.check_list({'data_changevariableby', 'data_setvariableto'})
        
        scale_dict = {"advanced": boolean_logic, "proficient": lists, "developing": variables, "basic": modifiers}
        
        self.set_dimension_score(scale_dict, "DataRepresentation")


    def compute_user_interactivity(self):
        """Assign the User Interactivity skill result"""

        # ----------- ADVANCED ------------------------
        advanced = self.check_ui_advanced()

        # ----------- PROFIENCY --------------
        proficient = self.check_ui_proficiency()
        
        # ---------- DEVELOPING ------------------------
        developing = self.check_ui_developing()
        
        # ----------- BASIC -------------------------------------
        basic = self.check_list({'event_whenflagclicked'})

        scale_dict = {"advanced": advanced, "proficient": proficient, "developing": developing, "basic": basic}

        self.set_dimension_score(scale_dict, "UserInteractivity")
    
    def check_ui_advanced(self):
        """
        Check the advanced user interactivity skills
        """
        if len(self.json_project['extensions']) != 0:
            return True
        else:
            return False

        
    def compute_parallelization(self):
        """
        Assign the Parallelization skill result
        """
        
        dict_parall = self.parallelization_dict()

        # ---------- ADVANCED ----------------------------
        advanced = self.check_p_advanced(dict_parall)

        # ---------- PROFICIENT ----------------------------
        proficient = self.check_p_proficiency(dict_parall)

        # ---------- DEVELOPING ----------------------------     
        developing = self.check_p_developing(dict_parall)
        
        # ----------- BASIC ----------------------------
        basic = self.check_scripts_flag(n_scripts=2)
        
        scale_dict = {"advanced": advanced, "proficient": proficient, "developing": developing, "basic": basic}

        self.set_dimension_score(scale_dict, "Parallelization")
    
    def parallelization_dict(self):
        dict_parallelization = {}

        for block in self.list_total_blocks:
            for key, value in block.items():
                if key == 'fields':
                    for key_pressed, val_pressed in value.items():
                        if key_pressed in dict_parallelization:
                            dict_parallelization[key_pressed].append(val_pressed[0])
                        else:
                            dict_parallelization[key_pressed] = val_pressed

        return dict_parallelization
        
        
    def compute_math_operators(self):
        """
        Assign the Use of Math Operators skill result
        """

        basic = self.check_list({'operator_add', 'operator_subtract', 'operator_multiply', 'operator_divide'})
        developing = self.check_list({'operator_gt', 'operator_lt', 'operator_equals'})
        proficient = self.check_list({'operator_join', 'operator_letter_of', 'operator_length', 'operator_contains'})
        advanced = self.check_trigonometry()

        scale_dict = {"advanced": advanced, "proficient": proficient, "developing": developing, "basic": basic}

        self.set_dimension_score(scale_dict, "MathOperators")
        

    def compute_motion_operators(self):
        """
        Assign the Use of Motion Operators skill result
        """

        basic = self.check_list({'motion_movesteps', 'motion_gotoxy', 'motion_changexby', 'motion_goto', 'motion_changeyby', 'motion_setx', 'motion_sety'})
        developing = self.check_list({'motion_turnleft', 'motion_turnright', 'motion_setrotationstyles', 'motion_pointindirection', 'motion_pointtowards'})
        proficient = self.check_list({'motion_glideto', 'motion_glidesecstoxy'})
        advanced = self.check_motion_complex_sequences()
        # finesse = PREGUNTAR GREGORIO

        scale_dict = {"advanced": advanced, "proficient": proficient, "developing": developing, "basic": basic}

        self.set_dimension_score(scale_dict, "MotionOperators") 

    def check_scripts_flag(self, n_scripts):
        if self.dict_blocks['event_whenflagclicked'] >= n_scripts:  # N Scripts on green flag
            return True
        return False

    def check_scripts_key(self, dict_parall, n_scripts):
        if self.dict_blocks['event_whenkeypressed'] >= n_scripts:  # N Scripts start on the same key pressed
            if dict_parall['KEY_OPTION']:
                var_list = set(dict_parall['KEY_OPTION'])
                for var in var_list:
                    if dict_parall['KEY_OPTION'].count(var) >= n_scripts:
                        return True
        return False
    
    def check_scripts_sprite(self, n_scripts):
        if self.dict_blocks['event_whenthisspriteclicked'] >= n_scripts:  # Sprite with N scripts on clicked
            return True
        return False

    def check_list(self, list):

        for item in list:
            if item in self.dict_blocks.keys():
                return True
            
        return False
    
    def check_scripts(self, n_scripts):
        coincidences = 0
        for block in self.dict_total_blocks.values(): 
            if block['opcode'] == 'control_if':
                id_codition = block['inputs']['CONDITION'][1]
                if self.dict_total_blocks[id_codition]['opcode'] == 'operator_gt':
                    coincidences += 1
                    if coincidences >= n_scripts: # N scripts when %s is > %s,
                        return True
        return False

    def check_scripts_media(self, dict_parall, n_scripts):
        if self.dict_blocks['event_whengreaterthan'] >= n_scripts:  # N Scripts start on the same multimedia (audio, timer) event
            if dict_parall['WHENGREATERTHANMENU']:
                var_list = set(dict_parall['WHENGREATERTHANMENU'])
                for var in var_list:
                    if dict_parall['WHENGREATERTHANMENU'].count(var) >= n_scripts:
                        return True
        return False
    
    def check_scripts_backdrop(self, dict_parall, n_scripts):
        if self.dict_blocks['event_whenbackdropswitchesto'] >= n_scripts:  # N Scripts start on the same backdrop change
            if dict_parall['BACKDROP']:
                backdrop_list = set(dict_parall['BACKDROP'])
                for var in backdrop_list:
                    if dict_parall['BACKDROP'].count(var) >= n_scripts:
                        return True
        return False
    
    def check_scripts_msg(self, dict_parall, n_scripts):
        if self.dict_blocks['event_whenbroadcastreceived'] >= n_scripts:  # N Scripts start on the same received message
            if dict_parall['BROADCAST_OPTION']:
                var_list = set(dict_parall['BROADCAST_OPTION'])
                for var in var_list:
                    if dict_parall['BROADCAST_OPTION'].count(var) >= n_scripts:
                        return True
        return False
    
    def check_scripts_video(self, n_scripts):
        if self.dict_blocks['videoSensing_whenMotionGreaterThan'] >= n_scripts:  # N Scripts start on the same multimedia (video) event
            return True
        return False
    
    def check_ui_proficiency(self):
        """
        Check if the user has proficient user interactivity
        """
        proficiency = {'videoSensing_videoToggle', 'videoSensing_videoOn', 'videoSensing_whenMotionGreaterThan',
                       'videoSensing_setVideoTransparency', 'sensing_loudness'}
        
        if self.check_list(proficiency) or self.check_scripts(n_scripts=2):
            return True

        return False
    
    def check_mouse_blocks(self):
        if self.dict_blocks['motion_goto_menu'] or self.dict_blocks['sensing_touchingobjectmenu']:
            if self._check_mouse() == 1:
                return True
        return False
        
    def check_ui_developing(self):
        """
        Check if the user has developing user interactivity
        """
        developing = {'event_whenkeypressed', 'event_whenthisspriteclicked', 'sensing_mousedown', 'sensing_keypressed',
                      'sensing_askandwait', 'sensing_answer'}

        if self.check_list(developing) or self.check_mouse_blocks():
            return True
        
        return False
    
        
    def check_p_advanced(self, dict_parall):
        """
        Check the advanced parallelization skills
        """
        if (self.check_scripts(n_scripts=3) or self.check_scripts_media(dict_parall, n_scripts=3) or self.check_scripts_backdrop(dict_parall, n_scripts=3) 
            or self.check_scripts_msg(dict_parall, n_scripts=3) or self.check_scripts_video(n_scripts=3)):
            return True
        return False
        
    
    def check_p_proficiency(self, dict_parall):
        if (self.check_scripts(n_scripts=2) or self.check_scripts_media(dict_parall, n_scripts=2) or self.check_scripts_backdrop(dict_parall, n_scripts=2) 
            or self.check_list({'control_create_clone_of'}) or self.check_scripts_msg(dict_parall, n_scripts=2) or self.check_scripts_video(n_scripts=2)):
            return True
        return False
    
    def check_p_developing(self, dict_parall):
        if self.check_scripts_key(dict_parall, n_scripts=2) or self.check_scripts_sprite(n_scripts=2):
            return True
        return False

    
    def check_more_than_one(self):
        
        check = False

        count = 0
        for block in self.list_total_blocks:
            for key, value in block.items():
                if key == "parent" and value is None:
                    count += 1
        if count > 1:
            check = True

        return check
    
    def check_advanced_clones(self):

        check = False

        for block in self.list_total_blocks:
            if block['opcode'] == "control_start_as_clone":
                next = self.dict_total_blocks.get(block['next'])
                while next is not None:
                    if self.check_broadcast(next) or self.check_loops(next) or self.check_conditional(next):
                        check = True
                        return check
                    next = self.dict_total_blocks.get(next['next']) 

        return check
    
    def check_broadcast(self, block):

        check = False

        list = {'event_broadcast', 'event_broadcastandwait'}

        if block['opcode'] in list:
            check = True
        
        return check
    
    def check_loops(self, block):

        check = False
        counter = 0
        min_blocks = 3

        list = {'control_forever', 'control_repeat', 'control_repeat_until'}

        if block['opcode'] in list:
            try: 
                next = self.dict_total_blocks.get(block['inputs']['SUBSTACK'][1])
                while next is not None:
                    counter += 1
                    next = self.dict_total_blocks.get(next['next'])
                if counter >= min_blocks:
                    check = True
            except KeyError:
                pass
        
        return check
    
    def check_conditional(self, block):

        check = False

        if block['opcode'] == 'control_if':
            try:
                self.dict_total_blocks.get(block['inputs']['SUBSTACK'][1])
                check = True
            except KeyError:
                pass
        elif block['opcode'] == 'control_if_else':
            try:
                self.dict_total_blocks.get(block['inputs']['SUBSTACK'][1])
                self.dict_total_blocks.get(block['inputs']['SUBSTACK2'][1])
                check = True
            except KeyError:
                pass

        return check

    def _check_mouse(self):
        """
        Check whether there is a block 'go to mouse' or 'touching mouse-pointer?
        """

        for block in self.list_total_blocks:
            for key, value in block.items():
                if key == 'fields':
                    for mouse_key, mouse_val in value.items():
                        if (mouse_key == 'TO' or mouse_key == 'TOUCHINGOBJECTMENU') and mouse_val[0] == '_mouse_':
                            return 1

        return 0

    def check_trigonometry(self):

        check = False

        list = {'cos', 'sin', 'tan', 'asin', 'acos', 'atan'}

        for block in self.list_total_blocks:
            if block['opcode'] == 'operator_mathop':
                for element in block['fields']['OPERATOR']:
                    if element in list:
                        check = True
                        return check
                    
        return check

    
    def check_motion_complex_sequences(self):

        check = False
        min_motion_blocks = 5
        counter = 0
        list = {'motion_movesteps', 'motion_gotoxy', 'motion_glidesecstoxy', 'motion_glideto', 
                'motion_setx', 'motion_sety', 'motion_changexby', 'motion_changeyby', 
                'motion_pointindirection', 'motion_pointtowards', 'motion_turnright', 'motion_turnleft', 
                'motion_goto', 'motion_ifonedgebounce', 'motion_setrotationstyles'}
        
        
        for _,value in self.dict_total_blocks.items():
<<<<<<< HEAD
            if value.get('parent') is None:
                counter = 0
=======
            print(value)
            if 'parent' in value:
                if value['parent'] is None:
                    counter = 0
>>>>>>> b1ea639a
            else:
                if value.get('opcode') in list:
                    counter += 1
                    if counter >= min_motion_blocks:
                        check = True
                        return check

        return check
    
    
    def check_dynamic_msg_handling(self):

        check = False
        counter = 0
        min_msg = 3

        for block in self.list_total_blocks:
            if block.get('opcode') == "event_broadcast" or block.get('opcode') == "event_broadcastandwait":
                msg = block['inputs']['BROADCAST_INPUT'][1][2]
                if self.has_conditional_or_loop(msg):
                    counter += 1
        if counter >= min_msg:
            check = True

        return check
    
    def has_conditional_or_loop(self, msg):

        check = False

        for block in self.list_total_blocks:
            if block.get('opcode') == 'event_whenbroadcastreceived' and block['fields']['BROADCAST_OPTION'][1] == msg:
                next = self.dict_total_blocks.get(block['next'])
                while next is not None:
                    if self.check_conditional(next) or self.check_loops(next):
                        check = True
                        return check
                    next = self.dict_total_blocks.get(next['next']) 

        return check
    
    
    def check_nested_conditionals(self):
        """
        Finds if there are any nested conditionals in all the blocks of the script.
        """

        check = False

        for _, block_dict in self.dict_total_blocks.items():
            if block_dict.get('opcode') == 'control_if':
                try:
                    substack =  self.dict_total_blocks.get(block_dict['inputs']['SUBSTACK'][1])
                    if self.has_nested_conditional(substack):
                        check = True
                        break
                except KeyError:
                    pass
            elif block_dict.get('opcode') == 'control_if_else':
                try:
                    substack =  self.dict_total_blocks.get(block_dict['inputs']['SUBSTACK'][1])
                    substack_2 = self.dict_total_blocks.get(block_dict['inputs']['SUBSTACK2'][1])
                    if self.has_nested_conditional(substack) or self.has_nested_conditional(substack_2):
                        check = True
                        break
                except KeyError:
                    pass 
                
        return check
    
    
    def has_nested_conditional(self, substack):
        """
        Returns True if there is a nested conditional
        """

        while substack is not None:
            if substack.get('opcode') == 'control_if' or substack.get('opcode') == 'control_if_else':
                return True
            substack = self.dict_total_blocks.get(substack['next'])

        return False
    
    
    def check_block_sequence(self):

        check = False

        for _, block_dict in self.dict_total_blocks.items():
            if block_dict['next'] is not None:
                check = True
                break

        return check

    
    def check_nested_loops(self):
        """
        Finds if there are any nested conditionals in all the blocks of the script.
        """

        check = False

        for _, block_dict in self.dict_total_blocks.items():
            if block_dict['opcode'] == 'control_forever' or block_dict['opcode'] == 'control_repeat' or block_dict['opcode'] == 'control_repeat_until':
                try:
                    substack =  self.dict_total_blocks.get(block_dict['inputs']['SUBSTACK'][1])
                    if self.has_nested_loops(substack):
                        check = True
                        break
                except KeyError:
                    pass
                
        return check
    
    def has_nested_loops(self, substack):
        """
        Returns True if there is a nested conditional
        """

        while substack is not None:
            if substack['opcode'] == 'control_forever' or substack['opcode'] == 'control_repeat' or  substack['opcode'] == 'control_repeat_until':
                return True
            substack = self.dict_total_blocks.get(substack['next'])

        return False<|MERGE_RESOLUTION|>--- conflicted
+++ resolved
@@ -627,15 +627,8 @@
         
         
         for _,value in self.dict_total_blocks.items():
-<<<<<<< HEAD
             if value.get('parent') is None:
                 counter = 0
-=======
-            print(value)
-            if 'parent' in value:
-                if value['parent'] is None:
-                    counter = 0
->>>>>>> b1ea639a
             else:
                 if value.get('opcode') in list:
                     counter += 1
