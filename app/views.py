#!/usr/bin/env python
# -*- encoding: utf-8 -*-
# -*- coding: utf-8 -*-

import os
import ast
import json
import uuid
from django.http import HttpResponseRedirect, HttpResponse
from django.core.mail import EmailMessage
from django.template.loader import render_to_string
from django.contrib.auth import logout, login, authenticate,get_user_model
from django.contrib.auth.tokens import default_token_generator
from django.utils.encoding import force_bytes
from django.utils.datastructures import MultiValueDictKeyError
from django.utils.http import urlsafe_base64_encode,urlsafe_base64_decode
from django.utils import timezone
from django.db.models import Avg
from django.contrib.auth.models import User
from django.utils.encoding import smart_str
from django.shortcuts import render
from django.conf import settings
from app.forms import UrlForm, OrganizationForm, OrganizationHashForm, LoginOrganizationForm, CoderForm, DiscussForm
from app.models import File, CSVs, Organization, OrganizationHash, Coder, Discuss, Stats
from urllib.request import urlopen
from urllib.error import HTTPError, URLError
from zipfile import ZipFile, BadZipfile
import shutil
import unicodedata
import csv
from datetime import datetime, timedelta, date
import traceback
import re

import app.consts_drscratch as consts
from app.scratchclient import ScratchSession
from app.pyploma import generate_certificate
from app.hairball3.mastery import Mastery
from app.hairball3.spriteNaming import SpriteNaming
from app.hairball3.backdropNaming import BackdropNaming
from app.hairball3.duplicateScripts import DuplicateScripts
from app.hairball3.deadCode import DeadCode
from app.hairball3.refactor import RefactorDuplicate
from app.exception import DrScratchException

import logging
import coloredlogs

logger = logging.getLogger(__name__)
coloredlogs.install(level='DEBUG', logger=logger)
supported_languages = ['es', 'ca', 'gl', 'pt']

def main(request):

    user = None

    if request.user.is_authenticated:
        user_name = request.user.username
        user_type = identify_user_type(request)
        is_admin = identify_admin(user_type)
        if (is_admin):
            return render(request, 'main/main.html', {'username': user_name})
        else:
            if user_type == 'coder':
                user = Coder.objects.get(username=user_name)
            elif user_type == 'organization':
                user = Organization.objects.get(username=user_name)
            return render(request, user_type + '/main.html', {'username': user_name, "img": str(user.img)})
    else:
        return render(request, 'main/main.html', {'username': None})


def contest(request):
    return render(request, 'contest.html', {})


def collaborators(request):
    return render(request, 'main/collaborators.html')


def create_csv_main(d: dict, folder_path: str) -> str:
    csv_name = "main.csv"
    csv_filepath = os.path.join(folder_path, csv_name)
    #fieldnames = list(d[0].keys())
    
    # Lista de headers
    headers = [
        'url', 'filename', 'points', 
        'Abstraction', 'Parallelism', 'Logic', 'Synchronization',
        'Flow control', 'User interactivity', 'Data representation',
        'DuplicateScripts', 'DeadCode', 'SpriteNaming', 'BackdropNaming', 
        'Error', 'dashboard_mode', 
    ]
    mastery_fields = [
        'points', 'Abstraction', 'Parallelism', 'Logic', 'Synchronization',
        'Flow control', 'User interactivity', 'Data representation', 
    ]                      

    # Abir el archivo csv en modo de escritura
    with open(csv_filepath, 'w') as csv_file:
        writer_csv = csv.DictWriter(csv_file, fieldnames=headers)
        writer_csv.writeheader()

        row_to_write = {}
        for project in d:

            for clave in headers:
                if clave in d[project]:
                    row_to_write[clave] = d[project].get(clave, '')
                elif clave in mastery_fields:
                    row_to_write[clave] = d[project]['mastery'].get(clave, '')
                elif clave == 'DuplicateScripts':
                    row_to_write[clave] = d[project]['duplicateScript'].get('number', '')
                elif clave == 'DeadCode':
                    row_to_write[clave] = d[project]['deadCode'].get('number', '')
                elif clave == 'SpriteNaming':
                    row_to_write[clave] = d[project]['spriteNaming'].get('number', '')
                elif clave == "BackdropNaming":
                    row_to_write[clave] = d[project]['backdropNaming'].get('number', '')
                else:
                    row_to_write[clave] = ''
            writer_csv.writerow(row_to_write)
    return csv_filepath

def create_csv_dups(d: dict, folder_path: str):
    csv_name = "duplicateScript.csv"
    csv_filepath = os.path.join(folder_path, csv_name)
    
    # headers list
    headers = ['url', 'filename', 'number']

    # create headers
    for project in d.values():
        duplicate_scripts = project.get('duplicateScript', {}).get('scripts', [])
        if duplicate_scripts:
            max_dup_scripts = max(len(block) for block in project['duplicateScript'].get('scripts', []))
            for i in range(1, max_dup_scripts + 1):
                headers.append(f'duplicateScript_{i}')

    # open csv file
    with open(csv_filepath, 'w') as csv_file:
        writer_csv = csv.DictWriter(csv_file, fieldnames=headers)
        writer_csv.writeheader()

        for project_data in d.values():
            row_to_write = {
                'url': project_data.get('url', ''),
                'filename': project_data.get('filename', ''),
                'number': project_data['duplicateScript'].get('number', ''),
            }
            scripts = project_data['duplicateScript'].get('scripts')
            if scripts:
                for i, script_list in enumerate(scripts, 1):
                    for j, script in enumerate(script_list, 1):
                        row_to_write[f'duplicateScript_{j}'] = script
            else:
                row_to_write.update({f'duplicateScript_{i}': 'N/A' for i in range(1, max_dup_scripts + 1)})        
            writer_csv.writerow(row_to_write)


def create_csv_sprites(d: dict, folder_path: str):
    csv_name = "spriteNaming.csv"
    csv_filepath = os.path.join(folder_path, csv_name)
    headers = ['url', 'filename', 'number']

    # Get the maximum number of sprites
    total_sprites_names = max(len(proj['spriteNaming'].get('sprite', [])) for proj in d.values())

    # Add the names of the sprites as headers
    headers.extend(f'spriteNaming{i}' for i in range(1, total_sprites_names + 1))

    # Write in the CSV file
    with open(csv_filepath, 'w', newline='') as csv_file:
        writer_csv = csv.DictWriter(csv_file, fieldnames=headers)
        writer_csv.writeheader()

        for project in d.values():
            row_to_write = {key: project.get(key, 'N/A') for key in headers} 
            row_to_write['number'] = project['spriteNaming'].get('number', 'N/A')
            # Fill the sprites
            sprites = project['spriteNaming'].get('sprite', [])
            for i, sprite in enumerate(sprites, 1):
                row_to_write[f'spriteNaming{i}'] = sprite

            # Write the row
            writer_csv.writerow(row_to_write)
  
def create_csv_backdrops(d: dict, folder_path: str):
    csv_name = "backdropNaming.csv"
    csv_filepath = os.path.join(folder_path, csv_name)
    # headers list
    headers = ['url', 'filename','number']
    
    total_backdrop_names = max(len(proj['backdropNaming'].get('backdrop', [])) for proj in d.values())
    headers.extend(f'backdropNaming{i}' for i in range(1, total_backdrop_names+1))
    
    with open(csv_filepath, 'w') as csv_file:
        writer_csv = csv.DictWriter(csv_file, fieldnames=headers)
        writer_csv.writeheader()

        row_to_write = {}
        for project in d.values():
            row_to_write = {key: project.get(key, 'N/A') for key in headers}
            
            # Fill backdrops
            backdrops = project['backdropNaming'].get('backdrop', [])
            for i, backdrop in enumerate(backdrops, 1):
                row_to_write[f'backdropNaming{i}'] = backdrop if backdrop else 'N/A'
            writer_csv.writerow(row_to_write)

def create_csv_deadcode(d: dict, folder_path: str):
    csv_name = "deadCode.csv"
    csv_filepath = os.path.join(folder_path, csv_name)
    # headers list
    headers = ['url', 'filename', 'number', 'sprite']
    
    max_sprites = 0
    for project_data in d.values():   
        dead_code_data = project_data.get('deadCode', {})  
        for key, value in dead_code_data.items():
            if key not in ['number', 'deadCode']:
                sprite_list_counter = len(value)
                if sprite_list_counter > max_sprites:
                    max_sprites = sprite_list_counter

    
    headers.extend(f'deadCode{i}' for i in range(1, max_sprites+1))
            
    with open(csv_filepath, 'w', newline='') as csv_file:
        writer_csv = csv.DictWriter(csv_file, fieldnames=headers)
        writer_csv.writeheader()

        row_to_write = {}
        for project_data in d.values():      
            for sprite_list_name, sprite_list in project_data['deadCode'].items():
                if sprite_list_name not in ['number', 'deadCode']:
                    row_to_write = {
                        'url': project_data['url'],
                        'filename': project_data['filename'],
                        'number': project_data['deadCode']['number'],
                        'sprite': sprite_list_name
                    }
                    
                    for i, sprite in enumerate(sprite_list, 1):
                        row_to_write[f'deadCode{i}'] = sprite
                    for j in range(1, max_sprites+1):
                        if row_to_write.get(f'deadCode{j}', '') == '':
                            row_to_write[f'deadCode{j}'] = 'N/A'
                    writer_csv.writerow(row_to_write)    
        
    
def zip_folder(folder_path: str):
    with ZipFile(folder_path + '.zip', 'w') as zipObj:
        for folderName, subfolders, filenames in os.walk(folder_path):
            for filename in filenames:
                filePath = os.path.join(folderName, filename)
                zipObj.write(filePath, os.path.basename(filePath))
                
    # Remove the original folder
    shutil.rmtree(folder_path)
    return folder_path + '.zip'
    
def create_csv(d):
    
    now = datetime.now()
    folder_name = str(uuid.uuid4()) + '_' + now.strftime("%Y%m%d%H%M%S")
    base_dir = os.getcwd()
    folder_path = os.path.join(base_dir, 'csvs', 'Dr.Scratch', folder_name)
    os.mkdir(folder_path)
    
    
    create_csv_main(d, folder_path)
    create_csv_dups(d, folder_path)
    create_csv_sprites(d, folder_path)
    create_csv_backdrops(d, folder_path)
    create_csv_deadcode(d, folder_path)
    csv_filepath = zip_folder(folder_path)
    return csv_filepath
    

def show_dashboard(request, skill_points=None):
    # TEMP --------------------------------------------
    url = request.path
    url = os.path.join(url, "4444444")
    print("URL personalized-------------------------------")
    print(url)
    # ----------------------------------------------------------------
    token = url.split("/")[-1]
    print(token)
    skill_rubric = generate_rubric(token)
    

    
    if request.method == 'POST':
        print("dict")
        print(skill_rubric)
        d = build_dictionary_with_automatic_analysis(request, skill_rubric)
        print("valor de d")
        print(d[0])
        user = str(identify_user_type(request))
        if len(d) > 1:
            #creeate_csv_dups()
            csv_filepath = create_csv(d)
            summary = create_summary(d)      
            return render(request, user + '/dashboard-bulk.html', {'summary': summary, 'csv_filepath': csv_filepath})
        else: 
            d = d[0]
            if d['Error'] == 'analyzing':
                return render(request, 'error/analyzing.html')
            elif d['Error'] == 'MultiValueDict':
                return render(request, user + '/main.html', {'error': True})
            elif d['Error'] == 'id_error':
                return render(request, user + '/main.html', {'id_error': True})
            elif d['Error'] == 'no_exists':
                return render(request, user + '/main.html', {'no_exists': True})
            else:
                if d["dashboard_mode"] == "Vanilla":
                    if d["mastery"]["points"] >= 15:
                        return render(request, user + '/dashboard-master.html', d)
                    elif d["mastery"]["points"] > 7:
                        return render(request, user + '/dashboard-developing.html', d)
                    else:
                        return render(request, user + '/dashboard-basic.html', d)
                elif d["dashboard_mode"] == "Resnick":
                    return render(request, user + '/dashboard_resnick.html', d)
<<<<<<< HEAD
                else:
                    
                    return HttpResponse("¡Personalized Mode!")
=======
                elif d["dashboard_mode"] == "Personalized":
                    if request.path == "/show_dashboard/":
                        resource = "/show_dashboard/" + "".join(request.POST.getlist("personalized_values"))
                        print(resource)
                        return HttpResponseRedirect(resource) 
                    return render(request, user + '/dashboard-master.html', d)
                             
>>>>>>> 46a92ae5
    else:
        # Personalized mode
        return HttpResponseRedirect('/')
    
    

def generate_rubric(skill_points: str) -> dict:
    mastery = ['Abstraction', 'Parallelism', 'Logic', 'Synchronization', 
               'Flow control', 'User interactivity', 'Data representation']
       
    skill_rubric = {}
    if skill_points != None:
        for skill_name, points in zip(mastery, skill_points):
            skill_rubric[skill_name] = int(points)   
    else:
        for skill_name in mastery:
            skill_rubric[skill_name] = 3           
    return skill_rubric  
    
     

def create_summary(d: dict) -> dict:
    summary = {}
    print(d)
    # NUM PROJECTS
    num_projects = len(d)
    
    
    # TOTAL POINTS
    total_points = 0
    for project in d:
        for skill in d[project]["mastery"]:
            if skill not in summary:
                summary[skill] = 0
            summary[skill] += d[project]["mastery"][skill]
    
    # AVERAGE POINTS
    for skill in summary:
        summary[skill] = round(summary[skill] / num_projects, 2)

    summary['num_projects'] = num_projects
    
    if summary['points'] >= 15:
        summary['mastery'] = 'Master'
    elif summary['points'] > 7:
        summary['mastery'] = 'Developing'
    else:
        summary['mastery'] = 'Basic'
    #summary['average_points'] = average_points
    return summary

def build_dictionary_with_automatic_analysis(request, skill_points: dict) -> dict:
    """
    Build dictionary with automatic analysis by distinguishing between URL or project
    """
    dict_metrics = {}
    url = None
    filename = None
    dashboard_mode = request.POST['dashboard_mode']
    project_counter = 0

    if "_upload" in request.POST:
        dict_metrics[project_counter] = _make_analysis_by_upload(request, skill_points)
        if dict_metrics['Error'] != 'None':
            return dict_metrics
        filename = request.FILES['zipFile'].name.encode('utf-8')
        dict_metrics[project_counter].update({
            'url': url, 
            'filename': filename,
            'dashboard_mode': dashboard_mode,
            'multiproject': False
        })
    elif '_url' in request.POST:
        dict_metrics[project_counter] = _make_analysis_by_url(request, skill_points)
        url = request.POST['urlProject']
        filename = url
        dict_metrics[project_counter].update({
            'url': url, 
            'filename': filename,
            'dashboard_mode': dashboard_mode,
            'multiproject': False
        })
    elif '_urls' in request.POST:
        
        urls_file = request.FILES['urlsFile']

        # Iterate over the file object directly
        for url in urls_file:
            url = url.decode('utf-8')  # Decode bytes to string
            url = url.strip()  # Remove whitespace from the beginning and end of the string
            filename = url
            # Call _make_analysis_by_url function to process the URL and store the result
            dict_metrics[project_counter] = _make_analysis_by_txt(request, url, skill_points)

            # Update 'dict_metrics' with additional information
            dict_metrics[project_counter].update({
                'url': url, 
                'filename': filename,
                'dashboard_mode': dashboard_mode,
            })
            project_counter += 1  
    return dict_metrics


def identify_user_type(request) -> str:
    """
    Return authenticated user type (organization, coder, main, None)
    """

    user = None

    if request.user.is_authenticated:
        username = request.user.username
        if Organization.objects.filter(username=username).exists():
            user = 'organization'
        elif Coder.objects.filter(username=username).exists():
            user = 'coder'
        elif request.user.is_staff:
            user = 'staff'
        elif request.user.is_superuser:
            user = 'superuser'
    else:
        user = 'main'

    return user

def identify_admin(user_type):
    is_admin = 0
    if (user_type == 'superuser' or user_type == 'staff'):
        is_admin = 1
    return is_admin


def save_analysis_in_file_db(request, zip_filename):
    now = datetime.now()
    method = "project"

    if request.user.is_authenticated:
        username = request.user.username
    else:
        username = None

    if Organization.objects.filter(username=username):
        filename_obj = File(filename=zip_filename,
                        organization=username,
                        method=method, time=now,
                        score=0, abstraction=0, parallelization=0,
                        logic=0, synchronization=0, flowControl=0,
                        userInteractivity=0, dataRepresentation=0,
                        spriteNaming=0, initialization=0,
                        deadCode=0, duplicateScript=0)
    elif Coder.objects.filter(username=username):
        filename_obj = File(filename=zip_filename,
                        coder=username,
                        method=method, time=now,
                        score=0, abstraction=0, parallelization=0,
                        logic=0, synchronization=0, flowControl=0,
                        userInteractivity=0, dataRepresentation=0,
                        spriteNaming=0, initialization=0,
                        deadCode=0, duplicateScript=0)
    else:
        filename_obj = File(filename=zip_filename,
                        method=method, time=now,
                        score=0, abstraction=0, parallelization=0,
                        logic=0, synchronization=0, flowControl=0,
                        userInteractivity=0, dataRepresentation=0,
                        spriteNaming=0, initialization=0,
                        deadCode=0, duplicateScript=0)

    filename_obj.save()
    return filename_obj


def _make_analysis_by_upload(request, skill_points: dict):
    """
    Upload file from form POST for unregistered users
    """

    if request.method == 'POST':
        try:
            zip_file = request.FILES['zipFile']
        except MultiValueDictKeyError:
            print('xxxxxxxxxxxxxxxxxxxxxxxxxxxxxxxx')
            return {'Error': 'MultiValueDict'}

        zip_filename = zip_file.name.encode('utf-8')
        filename_obj = save_analysis_in_file_db(request, zip_filename)

        dir_zips = os.path.dirname(os.path.dirname(__file__)) + "/uploads/"
        project_name = str(uuid.uuid4())
        unique_id = '{}_{}{}'.format(project_name, datetime.now().strftime("%Y_%m_%d_%H_%M_%S_"), datetime.now().microsecond)
        zip_filename = zip_filename.decode('utf-8')
        version = check_version(zip_filename)

        if version == "1.4":
            file_saved = dir_zips + unique_id + ".sb"
        elif version == "2.0":
            file_saved = dir_zips + unique_id + ".sb2"
        else:
            file_saved = dir_zips + unique_id + ".sb3"

        # Create log
        path_log = os.path.dirname(os.path.dirname(__file__)) + "/log/"
        log_file = open(path_log + "logFile.txt", "a")
        log_file.write("FileName: " + str(zip_filename) + "\t\t\t" + "ID: " + str(filename_obj.id) + "\t\t\t" + \
                       "Method: " + str(filename_obj.method) + "\t\t\tTime: " + str(filename_obj.time) + "\n")

        # Save file in server
        file_name = os.path.join("uploads", file_saved)
        with open(file_name, 'wb+') as destination:
            for chunk in zip_file.chunks():
                destination.write(chunk)

        try:
            ext_type_project=None
            dict_drscratch_analysis = analyze_project(request, file_name, filename_obj, ext_type_project, skill_points)
            print(dict_drscratch_analysis)
        except Exception:
            traceback.print_exc()
            filename_obj.method = 'project/error'
            filename_obj.save()
            old_path_project = file_saved
            new_path_project = file_saved.split("/uploads/")[0] + "/error_analyzing/" + file_saved.split("/uploads/")[1]
            shutil.copy(old_path_project, new_path_project)
            dict_drscratch_analysis = {'Error': 'analyzing'}
            return dict_drscratch_analysis

        # Redirect to dashboard for unregistered user
        dict_drscratch_analysis['Error'] = 'None'
        return dict_drscratch_analysis
    else:
        return HttpResponseRedirect('/')


def _make_analysis_by_url(request, skill_points: dict):
    """
    Make the automatic analysis by URL
    """
    
    if request.method == "POST":
        form = UrlForm(request.POST)
        if form.is_valid():
            url = form.cleaned_data['urlProject']
            id_project = return_scratch_project_identifier(url)
            if id_project == "error":
                return {'Error': 'id_error'}
            else:
                return generator_dic(request, id_project, skill_points)
        else:
            return {'Error': 'MultiValueDict'}
    else:
        return HttpResponseRedirect('/')

def _make_analysis_by_txt(request, url, skill_points: dict):
    """
    Make the automatic analysis by URLS txt
    """
    
    id_project = return_scratch_project_identifier(url)
    if id_project == "error":
        return {'Error': 'id_error'}
    else:
        return generator_dic(request, id_project, skill_points)
        
    


def return_scratch_project_identifier(url) -> str:
    """
    Process String from URL Form
    """
    id_project = ''
    aux_string = url.split("/")[-1]
    if aux_string == '':
        possible_id = url.split("/")[-2]
        if possible_id == "editor":
            id_project = url.split("/")[-3]
        else:
            id_project = possible_id
    else:
        if aux_string == "editor":
            id_project = url.split("/")[-2]
        else:
            id_project = aux_string

    try:
        check_int = int(id_project)
    except ValueError:
        logger.error('Project id is not an integer')
        id_project = "error"

    return id_project


def generator_dic(request, id_project, skill_points: dict):
    """
    Return a dictionary with static analysis and errors
    """

    try:
        if request.user.is_authenticated:
            username = request.user.username
        else:
            username = None
        path_project, file_obj, ext_type_project = send_request_getsb3(id_project, username, method="url")
    except DrScratchException:
        logger.error('DrScratchException')
        d = {'Error': 'no_exists'}
        return d
    except FileNotFoundError:
        logger.error('File not found into Scratch server')
        traceback.print_exc()
        d = {'Error': 'no_exists'}
        return d

    try:
        d = analyze_project(request, path_project, file_obj, ext_type_project, skill_points)
    except Exception:
        logger.error('Impossible analyze project')
        traceback.print_exc()
        file_obj.method = 'url/error'
        file_obj.save()
        old_path_project = path_project
        new_path_project = path_project.split("/uploads/")[0] + "/error_analyzing/" + path_project.split("/uploads/")[1]
        shutil.copy(old_path_project, new_path_project)
        return {'Error': 'analyzing'}

    # Redirect to dashboard for unregistered user
    d['Error'] = 'None'

    return d


def generate_uniqueid_for_saving(id_project):
    date_now = datetime.now()
    date_now_string = date_now.strftime("%Y_%m_%d_%H_%M_%S_%f")
    return id_project + "_" + date_now_string


def save_projectsb3(path_file_temporary, id_project):

    dir_zips = os.path.dirname(os.path.dirname(__file__)) + "/uploads/"

    unique_id = generate_uniqueid_for_saving(id_project)
    unique_file_name_for_saving = dir_zips + unique_id + ".sb3"

    dir_utemp = path_file_temporary.split(id_project)[0].encode('utf-8')
    path_project = os.path.dirname(os.path.dirname(__file__))

    if '_new_project.json' in path_file_temporary:
        ext_project = '_new_project.json'
    else:
        ext_project = '_old_project.json'

    temporary_file_name = id_project + ext_project

    os.chdir(dir_utemp)

    with ZipFile(unique_file_name_for_saving, 'w') as myzip:
        os.rename(temporary_file_name, 'project.json')
        myzip.write('project.json')

    try:
        os.remove('project.json')
        os.chdir(path_project)
    except OSError:
        logger.error('Error removing temporary project.json')

    return unique_file_name_for_saving, ext_project


def write_activity_in_logfile(file_name):

    log_filename = '{}/log/{}'.format(os.path.dirname(os.path.dirname(__file__)), 'logFile.txt')

    try:
        log_file = open(log_filename, "a+")
        log_file.write("FileName: " + str(file_name.filename) + "\t\t\t" + "ID: " + str(file_name.id) + "\t\t\t" +
                       "Method: " + str(file_name.method) + "\t\t\t" + "Time: " + str(file_name.time) + "\n")
    except OSError:
        logger.error('FileNotFoundError')
    except Exception:
        traceback.print_exc()
    finally:
        log_file.close()


def download_scratch_project_from_servers(path_project, id_project):
    scratch_project_inf = ScratchSession().get_project(id_project)
    url_json_scratch = "{}/{}?token={}".format(consts.URL_SCRATCH_SERVER, id_project, scratch_project_inf.project_token)
    path_utemp = '{}/utemp/{}'.format(path_project, id_project)
    path_json_file = path_utemp + '_new_project.json'

    try:
        logger.info(url_json_scratch)
        response_from_scratch = urlopen(url_json_scratch)
    except HTTPError:
        # Two ways, id does not exist in servers or id is in other server
        logger.error('HTTPError')
        url_json_scratch = "{}/{}".format(consts.URL_GETSB3, id_project)
        response_from_scratch = urlopen(url_json_scratch)
        path_json_file = path_utemp + '_old_project.json'
    except URLError:
        logger.error('URLError')
        traceback.print_exc()
    except:
        traceback.print_exc()

    try:
        json_string_format = response_from_scratch.read()
        json_data = json.loads(json_string_format)
        resulting_file = open(path_json_file, 'wb')
        resulting_file.write(json_string_format)
        resulting_file.close()
    except ValueError as e:
        logger.error('ValueError: %s', e.message)
        raise DrScratchException
    except IOError as e:
        logger.error('IOError %s' % e.message)
        raise IOError

    return path_json_file


def send_request_getsb3(id_project, username, method):
    """
    Send request to getsb3 app
    """

    file_url = '{}{}'.format(id_project, '.sb3')

    path_project = os.path.dirname(os.path.dirname(__file__))
    path_json_file_temporary = download_scratch_project_from_servers(path_project, id_project)

    now = datetime.now()

    if Organization.objects.filter(username=username):
        file_obj = File(filename=file_url,
                        organization=username,
                        method=method, time=now,
                        score=0, abstraction=0, parallelization=0,
                        logic=0, synchronization=0, flowControl=0,
                        userInteractivity=0, dataRepresentation=0,
                        spriteNaming=0, initialization=0,
                        deadCode=0, duplicateScript=0)
    elif Coder.objects.filter(username=username):
        file_obj = File(filename=file_url,
                        coder=username,
                        method=method, time=now,
                        score=0, abstraction=0, parallelization=0,
                        logic=0, synchronization=0, flowControl=0,
                        userInteractivity=0, dataRepresentation=0,
                        spriteNaming=0, initialization=0,
                        deadCode=0, duplicateScript=0)
    else:
        file_obj = File(filename=file_url,
                        method=method, time=now,
                        score=0, abstraction=0, parallelization=0,
                        logic=0, synchronization=0, flowControl=0,
                        userInteractivity=0, dataRepresentation=0,
                        spriteNaming=0, initialization=0,
                        deadCode=0, duplicateScript=0)
    
    file_obj.save()

    write_activity_in_logfile(file_obj)
    path_scratch_project_sb3, ext_type_project = save_projectsb3(path_json_file_temporary, id_project)

    return path_scratch_project_sb3, file_obj, ext_type_project


def check_version(filename):
    """
    Check the version of the project and return it
    """

    extension = filename.split('.')[-1]
    if extension == 'sb2':
        version = '2.0'
    elif extension == 'sb3':
        version = '3.0'
    else:
        version = '1.4'

    return version


def load_json_project(path_projectsb3):
    try:
        zip_file = ZipFile(path_projectsb3, "r")
        json_project = json.loads(zip_file.open("project.json").read())
        return json_project
    except BadZipfile:
        print('Bad zipfile')


def analyze_project(request, path_projectsb3, file_obj, ext_type_project, skill_points: dict):

    dict_analysis = {}
    
    if os.path.exists(path_projectsb3):
        json_scratch_project = load_json_project(path_projectsb3)
        dict_mastery = Mastery(path_projectsb3, json_scratch_project, skill_points).finalize()
        print("traza de mastery")
        print(dict_mastery)
        dict_duplicate_script = DuplicateScripts(path_projectsb3, json_scratch_project).finalize()
        dict_dead_code = DeadCode(path_projectsb3, json_scratch_project,).finalize()
        result_sprite_naming = SpriteNaming(path_projectsb3, json_scratch_project).finalize()
        result_backdrop_naming = BackdropNaming(path_projectsb3, json_scratch_project).finalize()
        
        #Refactorings
        refactored_code = RefactorDuplicate(json_scratch_project).refactor_duplicates()

        dict_analysis.update(proc_mastery(request, dict_mastery, file_obj))
        dict_analysis.update(proc_duplicate_script(dict_duplicate_script, file_obj))
        dict_analysis.update(proc_dead_code(dict_dead_code, file_obj))
        dict_analysis.update(proc_sprite_naming(result_sprite_naming, file_obj))
        dict_analysis.update(proc_backdrop_naming(result_backdrop_naming, file_obj))
        dict_analysis.update(proc_refactored_code(refactored_code))
        
        # dictionary.update(proc_initialization(resultInitialization, filename))
        return dict_analysis
    else:
        return dict_analysis
    
def proc_refactored_code(refactor):
    dict_refactor = {}
    dict_refactor["refactor"] = dict_refactor
    dict_refactor["refactor"]["refactor_list"] = refactor

    return dict_refactor


def proc_dead_code(dict_dead_code, filename):

    dict_dc = {}
    dict_dc["deadCode"] = dict_dc
    dict_dc["deadCode"]["number"] = dict_dead_code['result']['total_dead_code_scripts']

    for dict_sprite_dead_code_blocks in dict_dead_code['result']['list_dead_code_scripts']:
        for sprite_name, list_blocks in dict_sprite_dead_code_blocks.items():
            dict_dc["deadCode"][sprite_name] = list_blocks

    filename.deadCode = dict_dead_code['result']['total_dead_code_scripts']
    filename.save()

    return dict_dc


def proc_mastery(request, dict_mastery, file_obj):

    dict_result = dict_mastery['result'].copy()

    file_obj.score = dict_result["total_points"]
    file_obj.abstraction = dict_result["Abstraction"][0]
    file_obj.parallelization = dict_result["Parallelization"][0]
    file_obj.logic = dict_result["Logic"][0]
    file_obj.synchronization = dict_result["Synchronization"][0]
    file_obj.flow_control = dict_result["FlowControl"][0]
    file_obj.userInteractivity = dict_result["UserInteractivity"][0]
    file_obj.dataRepresentation = dict_result["DataRepresentation"][0]
    file_obj.save()

    d_translated = translate(request, dict_result, file_obj)

    dic = {"mastery": d_translated}
    dic["mastery"]["points"] = dict_result["total_points"]
    dic["mastery"]["maxi"] = dict_result["max_points"]
    dic["mastery"]["skill_points"] = dict_result["skill_points"]

    return dic


def proc_duplicate_script(dict_result, file_obj) -> dict:

    dict_ds = {}
    dict_ds["duplicateScript"] = dict_ds
    dict_ds["duplicateScript"]["number"] = dict_result['result']['total_duplicate_scripts']
    dict_ds["duplicateScript"]["scripts"] = dict_result['result']['list_duplicate_scripts']

    file_obj.duplicateScript = dict_result['result']['total_duplicate_scripts']
    file_obj.save()

    return dict_ds


def proc_sprite_naming(lines, file_obj):

    dic = {}
    lLines = lines.split('\n')
    number = lLines[0].split(' ')[0]
    lObjects = lLines[1:]
    lfinal = lObjects[:-1]

    dic['spriteNaming'] = dic
    dic['spriteNaming']['number'] = int(number)
    dic['spriteNaming']['sprite'] = lfinal

    file_obj.spriteNaming = number
    file_obj.save()

    return dic


def proc_backdrop_naming(lines, file_obj):

    dic = {}
    lLines = lines.split('\n')
    number = lLines[0].split(' ')[0]
    lObjects = lLines[1:]
    lfinal = lObjects[:-1]
    dic['backdropNaming'] = dic
    dic['backdropNaming']['number'] = int(number)
    dic['backdropNaming']['backdrop'] = lfinal

    file_obj.backdropNaming = number
    file_obj.save()

    return dic


def translate(request, d, filename):
    """
    Translate the output of Hairball
    """

    if request.LANGUAGE_CODE == "es":
        d_translate_es = {'Abstracción': d['Abstraction'], 'Paralelismo': d['Parallelization'],
                          'Pensamiento lógico': d['Logic'], 'Sincronización': d['Synchronization'],
                          'Control de flujo': d['FlowControl'], 'Interactividad con el usuario': d['UserInteractivity'],
                          'Representación de la información': d['DataRepresentation']}
        filename.language = "es"
        filename.save()
        return d_translate_es
    elif request.LANGUAGE_CODE == "en":
        d_translate_en = {'Abstraction': d['Abstraction'], 'Parallelism': d['Parallelization'], 'Logic': d['Logic'],
                          'Synchronization': d['Synchronization'], 'Flow control': d['FlowControl'],
                          'User interactivity': d['UserInteractivity'], 'Data representation': d['DataRepresentation']}
        filename.language = "en"
        filename.save()
        return d_translate_en
    elif request.LANGUAGE_CODE == "ca":
        d_translate_ca = {'Abstracció': d['Abstraction'], 'Paral·lelisme': d['Parallelization'], 'Lògica': d['Logic'],
                          'Sincronització': d['Synchronization'], 'Controls de flux': d['FlowControl'],
                          "Interactivitat de l'usuari": d['UserInteractivity'],
                          'Representació de dades': d['DataRepresentation']}
        filename.language = "ca"
        filename.save()
        return d_translate_ca
    elif request.LANGUAGE_CODE == "gl":
        d_translate_gl = {'Abstracción': d['Abstraction'], 'Paralelismo': d['Parallelization'], 'Lóxica': d['Logic'],
                          'Sincronización': d['Synchronization'], 'Control de fluxo': d['FlowControl'],
                          "Interactividade do susario": d['UserInteractivity'],
                          'Representación dos datos': d['DataRepresentation']}
        filename.language = "gl"
        filename.save()
        return d_translate_gl

    elif request.LANGUAGE_CODE == "pt":
        d_translate_pt = {'Abstração': d['Abstraction'], 'Paralelismo': d['Parallelization'], 'Lógica': d['Logic'],
                          'Sincronização': d['Synchronization'], 'Controle de fluxo': d['FlowControl'],
                          "Interatividade com o usuário": d['UserInteractivity'],
                          'Representação de dados': d['DataRepresentation']}
        filename.language = "pt"
        filename.save()
        return d_translate_pt
    
    elif request.LANGUAGE_CODE == "el":
        d_translate_el = {'Αφαίρεση': d['Abstraction'], 'Παραλληλισμός': d['Parallelization'], 'Λογική': d['Logic'],
                          'Συγχρονισμός': d['Synchronization'], 'Έλεγχος ροής': d['FlowControl'],
                          'Αλληλεπίδραση χρήστη': d['UserInteractivity'],
                          'Αναπαράσταση δεδομένων': d['DataRepresentation']}
        filename.language = "el"
        filename.save()
        return d_translate_el

    elif request.LANGUAGE_CODE == "eu":           
        d_translate_eu = {'Abstrakzioa': d['Abstraction'], 'Paralelismoa': d['Parallelization'], 'Logika': d['Logic'],
                          'Sinkronizatzea': d['Synchronization'], 'Kontrol fluxua': d['FlowControl'],
                          'Erabiltzailearen elkarreragiletasuna': d['UserInteractivity'],
                          'Datu adierazlea': d['DataRepresentation']}
        filename.language = "eu"
        filename.save()
        return d_translate_eu

    elif request.LANGUAGE_CODE == "it":           
        d_translate_it = {'Astrazione': d['Abstraction'], 'Parallelismo': d['Parallelization'], 'Logica': d['Logic'],
                          'Sincronizzazione': d['Synchronization'], 'Controllo di flusso': d['FlowControl'],
                          'Interattività utente': d['UserInteractivity'],
                          'Rappresentazione dei dati': d['DataRepresentation']}
        filename.language = "it"
        filename.save()
        return d_translate_it

    elif request.LANGUAGE_CODE == "ru":
        d_translate_ru = {'Абстракция': d['Abstraction'], 'Параллельность действий': d['Parallelization'],
                          'Логика': d['Logic'], 'cинхронизация': d['Synchronization'],
                          'Управление потоком': d['FlowControl'], 'Интерактивность': d['UserInteractivity'],
                          'Представление данных': d['DataRepresentation']}
        filename.language = "ru"
        filename.save()
        return d_translate_ru
    else:
        d_translate_en = {'Abstraction': d['Abstraction'], 'Parallelism': d['Parallelization'], 'Logic': d['Logic'],
                          'Synchronization': d['Synchronization'], 'Flow control': d['FlowControl'],
                          'User interactivity': d['UserInteractivity'], 'Data representation': d['DataRepresentation']}
        filename.language = "any"
        filename.save()
        return d_translate_en


def learn(request, page):
    """
    Shows pages to learn more about CT
    """

    flag_user = 0

    if request.user.is_authenticated:
        user = request.user.username
        flag_user = 1

    if request.LANGUAGE_CODE == "en":
        dic = {u'Logic': 'Logic',
               u'Parallelism':'Parallelism',
               u'Data':'Data',
               u'Synchronization':'Synchronization',
               u'User':'User',
               u'Flow':'Flow',
               u'Abstraction':'Abstraction'}
    elif request.LANGUAGE_CODE == "es":
        page = unicodedata.normalize('NFKD',page).encode('ascii', 'ignore')
        dic = {'Pensamiento':'Logic',
               'Paralelismo':'Parallelism',
               'Representacion':'Data',
               'Sincronizacion':'Synchronization',
               'Interactividad':'User',
               'Control':'Flow',
               'Abstraccion':'Abstraction'}
    elif request.LANGUAGE_CODE == "ca":
        page = unicodedata.normalize('NFKD', page).encode('ascii', 'ignore')
        dic = {u'Logica':'Logic',
               u'Paral':'Parallelism',
               u'Representacio':'Data',
               u'Sincronitzacio':'Synchronization',
               u'Interactivitat':'User',
               u'Controls':'Flow',
               u'Abstraccio':'Abstraction'}
    elif request.LANGUAGE_CODE == "gl":
        page = unicodedata.normalize('NFKD',page).encode('ascii', 'ignore')
        dic = {'Loxica':'Logic',
               'Paralelismo':'Parallelism',
               'Representacion':'Data',
               'Sincronizacion':'Synchronization',
               'Interactividade':'User',
               'Control':'Flow',
               'Abstraccion':'Abstraction'}
    elif request.LANGUAGE_CODE == "pt":
        page = unicodedata.normalize('NFKD',page).encode('ascii', 'ignore')
        dic = {'Logica':'Logic',
               'Paralelismo':'Parallelism',
               'Representacao':'Data',
               'Sincronizacao':'Synchronization',
               'Interatividade':'User',
               'Controle':'Flow',
               'Abstracao':'Abstraction'}
    elif request.LANGUAGE_CODE == "el":
        dic = {u'Λογική':'Logic',
           u'Παραλληλισμός':'Parallelism',
           u'Αναπαράσταση':'Data',
           u'Συγχρονισμός':'Synchronization',
           u'Αλληλεπίδραση':'User',
           u'Έλεγχος':'Flow',
           u'Αφαίρεση':'Abstraction'}
    elif request.LANGUAGE_CODE == "eu":
        page = unicodedata.normalize('NFKD',page).encode('ascii', 'ignore')
        dic = {u'Logika':'Logic',
           u'Paralelismoa':'Parallelism',
           u'Datu':'Data',
           u'Sinkronizatzea':'Synchronization',
           u'Erabiltzailearen':'User',
           u'Kontrol':'Flow',
           u'Abstrakzioa':'Abstraction'}
    elif request.LANGUAGE_CODE == "it":
        page = unicodedata.normalize('NFKD',page).encode('ascii','ignore')
        dic = {u'Logica':'Logic',
           u'Parallelismo':'Parallelism',
           u'Rappresentazione':'Data',
           u'Sincronizzazione':'Synchronization',
           u'Interattivita':'User',
           u'Controllo':'Flow',
           u'Astrazione':'Abstraction'}
    elif request.LANGUAGE_CODE == "ru":
        dic = {u'Логика': 'Logic',
               u'Параллельность': 'Parallelism',
               u'Представление': 'Data',
               u'cинхронизация': 'Synchronization',
               u'Интерактивность': 'User',
               u'Управление': 'Flow',
               u'Абстракция': 'Abstraction'}
    else:
        dic = {u'Logica':'Logic',
               u'Paralelismo':'Parallelism',
               u'Representacao':'Data',
               u'Sincronizacao':'Synchronization',
               u'Interatividade':'User',
               u'Controle':'Flow',
               u'Abstracao':'Abstraction'}

    if page in dic:
        page = dic[page]
    
    page = '{}{}{}'.format('learn/', page, '.html')

    if request.user.is_authenticated:
        user = identify_user_type(request)
        username = request.user.username
        return render(request, page, {'flagUser': flag_user, 'user': user, 'username': username})
    else:
        return render(request, page)


def download_certificate(request):
    """
    Download project's certificate
    """

    if request.method == "POST":
        data = request.POST["certificate"]
        # Encode to make sure that cotains utf-8 chars
        data = unicodedata.normalize('NFKD', data).encode('ascii', 'ignore')
        # Decode again for manipulate the str
        data = data.decode('utf-8') 
        filename = data.split(",")[0]
        filename = clean_filename(filename)
        level = data.split(",")[1]

        if is_supported_language(request.LANGUAGE_CODE):
            language = request.LANGUAGE_CODE
        else:
            language = 'en'

        
        generate_certificate(filename, level, language)
        path_to_file = os.path.dirname(os.path.dirname(__file__)) + "/app/certificate/output.pdf"
        
        with open(path_to_file, 'rb') as pdf_file:
           pdf_data = pdf_file.read()

        response = HttpResponse(pdf_data, content_type='application/pdf')
        try:
            file_pdf = filename.split("/")[-2] + ".pdf"
        except:
            file_pdf = filename.split(".")[0] + ".pdf"

        response['Content-Disposition'] = 'attachment; filename=%s' % file_pdf
        return response
    else:
        return HttpResponseRedirect('/')
    
def clean_filename(filename):
    """
    Clean filename, necessary for .sb3 upload
    """
    pattern = r';.*.sb3'
    matches = re.findall(pattern, filename)
    if matches:
        filename = matches[0]
        filename = re.sub(';', '', filename)
    return filename

def is_supported_language(lenguage_code):
    suported = 0
    for i in supported_languages:
        if i == lenguage_code:
            suported = 1
    return suported

def search_email(request):
    if request.is_ajax():
        user = Organization.objects.filter(email=request.GET['email'])
        if user:
            return HttpResponse(json.dumps({"exist": "yes"}), content_type ='application/json')


def search_username(request):
    if request.is_ajax():
        user = Organization.objects.filter(username=request.GET['username'])
        if user:
            return HttpResponse(json.dumps({"exist": "yes"}), content_type='application/json')


def search_hashkey(request):
    if request.is_ajax():
        user = OrganizationHash.objects.filter(hashkey=request.GET['hashkey'])
        if not user:
            return HttpResponse(json.dumps({"exist": "yes"}), content_type='application/json')


def plugin(request, urlProject):
    user = None
    id_project = return_scratch_project_identifier(urlProject)
    
    d = generator_dic(request, id_project)
    #Find if any error has occurred
    if d['Error'] == 'analyzing':
        return render(request, user + '/error_analyzing.html')

    elif d['Error'] == 'MultiValueDict':
        error = True
        return render(request, user + '/main.html', {'error':error})

    elif d['Error'] == 'id_error':
        id_error = True
        return render(request, user + '/main.html', {'id_error':id_error})

    elif d['Error'] == 'no_exists':
        no_exists = True
        return render(request, user + '/main.html', {'no_exists':no_exists})

    #Show the dashboard according the CT level
    else:
        user = "main"
        base_dir = os.getcwd()
        if d["mastery"]["points"] >= 15:
            return render(request, user + '/dashboard-master.html', d)

        elif d["mastery"]["points"] > 7:
            return render(request, user + '/dashboard-developing.html', d)

        else:
            return render(request, user + '/dashboard-basic.html', d) 


def blocks(request):
    """
    Translate blocks of Scratch shown in learn pages
    """

    callback = request.GET.get('callback')
    headers = {}
    headers['Accept-Language'] = str(request.LANGUAGE_CODE)

    headers = json.dumps(headers)
    if callback:
        headers = '%s(%s)' % (callback, headers)
        return HttpResponse(headers, content_type="application/json")


def blocks_v3(request):
    return render(request, 'learn/blocks_v3.html')


def organization_hash(request):
    if request.method == "POST":
        form = OrganizationHashForm(request.POST)
        if form.is_valid():
            form.save()
            return HttpResponseRedirect('/organization_hash')
    elif request.method == 'GET':
        return render(request, 'organization/organization-hash.html') 

    else:
        return HttpResponseRedirect('/')


def sign_up_organization(request):
    """Method which allow to sign up organizations"""

    flag_organization = 1
    flag_hash = 0
    flag_name = 0
    flag_email = 0
    flag_form = 0

    if request.method == 'POST':
        form = OrganizationForm(request.POST)
        if form.is_valid():
            username = form.cleaned_data['username']
            email = form.cleaned_data['email']
            password = form.cleaned_data['password']
            hashkey = form.cleaned_data['hashkey']

            #Checking the validity into the dbdata contents.
            #They will be refused if they already exist.
            #If they exist an error message will be shown.
            if User.objects.filter(username = username):
                #This name already exists
                flag_name = 1
                return render(request, 'error/sign-up.html',
                                          {'flagName':flag_name,
                                           'flagEmail':flag_email,
                                           'flagHash':flag_hash,
                                           'flagForm':flag_form,
                                           'flagOrganization':flag_organization})

            elif User.objects.filter(email = email):
                #This email already exists
                flag_email = 1
                return render(request, 'error/sign-up.html',
                                        {'flagName':flag_name,
                                        'flagEmail':flag_email,
                                        'flagHash':flag_hash,
                                        'flagForm':flag_form,
                                        'flagOrganization':flag_organization})

            if (OrganizationHash.objects.filter(hashkey = hashkey)):
                organizationHashkey = OrganizationHash.objects.get(hashkey=hashkey)
                organization = Organization.objects.create_user(username = username, 
                                                            email=email, 
                                                            password=password, 
                                                            hashkey=hashkey)
                organizationHashkey.delete()
                organization = authenticate(username=username, password=password)
                user=Organization.objects.get(email=email)
                uid = urlsafe_base64_encode(force_bytes(user.pk))
                token=default_token_generator.make_token(user)
                c = {
                        'email':email,
                        'uid':uid,
                        'token':token}

                body = render_to_string("organization/email-sign-up.html",c)
                subject = "Welcome to Dr. Scratch for organizations"
                sender ="no-reply@drscratch.org"
                to = [email]
                email = EmailMessage(subject,body,sender,to)
                #email.attach_file("static/app/images/logo_main.png")
                email.send()
                login(request, organization)
                return HttpResponseRedirect('/organization/' + organization.username)

            else:
                #Doesn't exist this hash
                flag_hash = 1

                return render(request, 'error/sign-up.html',
                                  {'flagName':flag_name,
                                   'flagEmail':flag_email,
                                   'flagHash':flag_hash,
                                   'flagForm':flag_form,
                                   'flagOrganization':flag_organization})


        else:
            flag_form = 1
            return render(request, 'error/sign-up.html',
                  {'flagName':flag_name,
                   'flagEmail':flag_email,
                   'flagHash':flag_hash,
                   'flagForm':flag_form,
                   'flagOrganization':flag_organization})

    elif request.method == 'GET':
        if request.user.is_authenticated:
            return HttpResponseRedirect('/organization/' + request.user.username)
        else:
            return render(request, 'organization/organization.html')


def login_organization(request):
    """Log in app to user"""

    if request.method == 'POST':
        flag = False
        flagOrganization = 0
        form = LoginOrganizationForm(request.POST)
        if form.is_valid():
            username = form.cleaned_data['username']
            password = form.cleaned_data['password']
            organization = authenticate(username=username, password=password)
            if organization is not None:
                if organization.is_active:
                    login(request, organization)
                    return HttpResponseRedirect('/organization/' + organization.username)

            else:
                flag = True
                flagOrganization = 1
                return render(request, 'sign-password/user-doesnt-exist.html',
                              {'flag': flag, 'flagOrganization': flagOrganization})

    else:
        return HttpResponseRedirect("/")


def logout_organization(request):
    logout(request)
    return HttpResponseRedirect('/')


def organization(request, name):
    """
    Show page of Organizations to sign up
    """

    if request.method == 'GET':
        if request.user.is_authenticated:
            username = request.user.username
            if username == name:
                if Organization.objects.filter(username = username):
                    user = Organization.objects.get(username=username)
                    img = user.img
                    dic={'username':username,
                    "img":str(img)}

                    return render(request, 'organization/main.html', dic)

                else:
                    logout(request)
                    return HttpResponseRedirect("/organization")

            else:
                #logout(request)
                return render(request, 'organization/organization.html')

        return render(request, 'organization/organization.html')

    else:
        return HttpResponseRedirect("/")


def stats(request, username):
    """Generator of the stats from Coders and Organizations"""

    flag_organization = 0
    flag_coder = 0
    if Organization.objects.filter(username=username):
        flag_organization = 1
        page = 'organization'
        user = Organization.objects.get(username=username)
    elif Coder.objects.filter(username=username):
        flag_coder = 1
        page = 'coder'
        user = Coder.objects.get(username=username)

    date_joined = user.date_joined
    end = datetime.today()
    end = date(end.year, end.month, end.day)
    start = date(date_joined.year, date_joined.month,date_joined.day)
    date_list = date_range(start, end)
    daily_score = []
    mydates = []
    for n in date_list:
        mydates.append(n.strftime("%d/%m"))
        if flag_organization:
            points = File.objects.filter(organization=username).filter(time=n)
        elif flag_coder:
            points = File.objects.filter(coder=username).filter(time=n)
        points = points.aggregate(Avg("score"))["score__avg"]
        daily_score.append(points)

    for n in daily_score:
        if n is None:
            daily_score[daily_score.index(n)]=0

    if flag_organization:
        f = File.objects.filter(organization=username)
    elif flag_coder:
        f = File.objects.filter(coder=username)
    if f:

        #If the org has analyzed projects
        parallelism = f.aggregate(Avg("parallelization"))
        parallelism = int(parallelism["parallelization__avg"])
        abstraction = f.aggregate(Avg("abstraction"))
        abstraction = int(abstraction["abstraction__avg"])
        logic = f.aggregate(Avg("logic"))
        logic = int(logic["logic__avg"])
        synchronization = f.aggregate(Avg("synchronization"))
        synchronization = int(synchronization["synchronization__avg"])
        flowControl = f.aggregate(Avg("flowControl"))
        flowControl = int(flowControl["flowControl__avg"])
        userInteractivity = f.aggregate(Avg("userInteractivity"))
        userInteractivity = int(userInteractivity["userInteractivity__avg"])
        dataRepresentation = f.aggregate(Avg("dataRepresentation"))
        dataRepresentation = int(dataRepresentation["dataRepresentation__avg"])

        deadCode = File.objects.all().aggregate(Avg("deadCode"))
        deadCode = int(deadCode["deadCode__avg"])
        duplicateScript = File.objects.all().aggregate(Avg("duplicateScript"))
        duplicateScript = int(duplicateScript["duplicateScript__avg"])
        spriteNaming = File.objects.all().aggregate(Avg("spriteNaming"))
        spriteNaming = int(spriteNaming["spriteNaming__avg"])
        initialization = File.objects.all().aggregate(Avg("initialization"))
        initialization = int(initialization["initialization__avg"])
    else:

        #If the org hasn't analyzed projects yet
        parallelism,abstraction,logic=[0],[0],[0]
        synchronization,flowControl,userInteractivity=[0],[0],[0]
        dataRepresentation,deadCode,duplicateScript=[0],[0],[0]
        spriteNaming,initialization =[0],[0]

    #Saving data in the dictionary
    dic = {
        "date":mydates,
        "username": username,
        "img": user.img,
        "daily_score":daily_score,
        "skillRate":{"parallelism":parallelism,
                 "abstraction":abstraction,
                 "logic": logic,
                 "synchronization":synchronization,
                 "flowControl":flowControl,
                 "userInteractivity":userInteractivity,
                 "dataRepresentation":dataRepresentation},
                 "codeSmellRate":{"deadCode":deadCode,
        "duplicateScript":duplicateScript,
        "spriteNaming":spriteNaming,
        "initialization":initialization }}

    return render(request, page + '/stats.html', dic)


def settings(request,username):
    """Allow to Coders and Organizations change the image and password"""


    base_dir = os.getcwd()
    if base_dir == "/":
        base_dir = "/var/www/drscratchv3"
    flagOrganization = 0
    flagCoder = 0
    if Organization.objects.filter(username=username):
        page = 'organization'
        user = Organization.objects.get(username=username)
    elif Coder.objects.filter(username=username):
        page = 'coder'
        user = Coder.objects.get(username=username)

    if request.method == "POST":

        #Saving image in DB
        user.img = request.FILES["img"]
        os.chdir(base_dir+"/static/img")
        user.img.name = str(user.img)

        if os.path.exists(user.img.name):
            os.remove(user.img.name)

        os.chdir(base_dir)
        user.save()

    dic = {
    "username": username,
    "img": user.img
    }

    return render(request, page + '/settings.html', dic)


def downloads(request, username, filename=""):
    """
    Allow to Coders and Organizations download the files.CSV already analyzed
    """

    flagOrganization = 0
    flagCoder = 0
    #segmentation
    if Organization.objects.filter(username=username):
        flagOrganization = 1
        user = Organization.objects.get(username=username)
    elif Coder.objects.filter(username=username):
        flagCoder = 1
        user = Coder.objects.get(username=username)

    if flagOrganization:
        csv = CSVs.objects.all().filter(organization=username)
        page = 'organization'
    elif flagCoder:
        csv = CSVs.objects.all().filter(coder=username)
        page = 'coder'
    #LIFO to show the files.CSV

    csv_len = len(csv)
    lower = 0
    upper = 10
    list_csv = {}

    if csv_len > 10:
        for n in range((csv_len/10)+1):
            list_csv[str(n)]= csv[lower:upper-1]
            lower = upper
            upper = upper + 10


        dic = {
        "username": username,
        "img": user.img,
        "csv": list_csv,
        "flag": 1
        }
    else:
        dic = {
        "username": username,
        "img": user.img,
        "csv": csv,
        "flag": 0
        }

    if request.method == "POST":
        #Downloading CSV
        filename = request.POST.get("csv", "")
        safe_filename = os.path.basename(filename)
        csv_directory = os.path.join(os.path.dirname(os.path.dirname(__file__)), "csvs/Dr.Scratch")
        path_to_file = os.path.join(csv_directory, safe_filename)
        # Ensure that the path exists, to avoid injection-attacks
        if not os.path.exists(path_to_file) or not validate_csv(path_to_file):
            return HttpResponse("Invalid CSV file", status=400)
        with open(path_to_file, 'rb') as csv_data:
            response = HttpResponse(csv_data, content_type='text/csv')
            response['Content-Disposition'] = 'attachment; filename=%s' % smart_str(safe_filename)
            return response
    return render(request, page + '/downloads.html', dic)

def validate_csv(csv_file_path: str)-> bool:
    is_valid_file = os.path.isfile(csv_file_path)
    is_csv_file = csv_file_path.endswith('.csv')
    return is_valid_file and is_csv_file


def analyze_csv(request):
    """
    Analyze files.CSV with a list of projects to analyze them at a time
    """

    if request.method =='POST':
        if "_upload" in request.POST:
            #Analize CSV file
            csv_data = 0
            flag_csv = False
            file = request.FILES['csvFile']
            file_name = request.user.username + "_" + str(datetime.now()) + \
                        ".csv"# file.name.encode('utf-8')
            dir_csvs = os.path.dirname(os.path.dirname(__file__)) + \
                        "/csvs/" + file_name
            #Save file .csv
            with open(dir_csvs, 'wb+') as destination:
                for chunk in file.chunks():
                    destination.write(chunk)
            dictionary = {}
            for line in open(dir_csvs, 'r'):
                row = len(line.split(","))
                type_csv = ""
                username = request.user.username

                #Check doesn't exist any old project.json
                try:
                    os.remove(dir_zips + "project.json")
                except:
                    print("No existe")
                
                if row == 2:
                    type_csv = "2_row"
                    code = line.split(",")[0]
                    url = line.split(",")[1]
                    url = url.split("\n")[0]
                    method = "csv"
                    if url.isdigit():
                        id_project = url
                    else:
                        slashNum = url.count('/')
                        if slashNum == 4:
                            id_project = url.split("/")[-1]
                        elif slashNum == 5:
                            id_project = url.split('/')[-2]
                    try:
                        path_project, file = send_request_getsb3(id_project, username, method)
                        d = analyze_project(request, path_project, file)
                    except:
                        d = ["Error analyzing project", url]

                    try:
                        os.remove(dir_zips + "project.json")
                    except:
                        print("No existe")

                    dic = {}
                    dic[line] = d
                    dictionary.update(dic)
                elif row == 1:
                    type_csv = "1_row"
                    url = line.split("\n")[0]
                    method = "csv"
                    if url.isdigit():
                        id_project = url
                    else:
                        slashNum = url.count('/')
                        if slashNum == 4:
                            id_project = url.split("/")[-1]
                        elif slashNum == 5:
                            id_project = url.split('/')[-2]
                    try:
                        path_project, file = send_request_getsb3(id_project, username, method)
                        d = analyze_project(request, path_project, file)
                    except:
                        d = ["Error analyzing project", url]

                    try:
                        os.remove(dir_zips + "project.json")
                    except:
                        print("No existe")


                    dic = {}
                    dic[url] = d
                    dictionary.update(dic)

            csv_data = generate_csv(request, dictionary, file_name, type_csv)

            #segmentation
            if Organization.objects.filter(username = username):
                csv_save = CSVs(filename = file_name, 
                                    directory = csv_data, 
                                    organization = username)
                
                page = 'organization'
            elif Coder.objects.filter(username = username):
                csv_save = CSVs(filename = file_name, 
                                    directory = csv_data, 
                                    coder = username)
                page = 'coder'
            csv_save.save()

            return HttpResponseRedirect('/' + page + "/downloads/" + username)

        elif "_download" in request.POST:
            #Export a CSV File

            if request.user.is_authenticated:
                username = request.user.username
            csv = CSVs.objects.latest('date')

            path_to_file = os.path.dirname(os.path.dirname(__file__)) + \
                            "/csvs/Dr.Scratch/" + csv.filename
            csv_data = open(path_to_file, 'r')
            response = HttpResponse(csv_data, content_type='text/csv')
            response['Content-Disposition'] = 'attachment; filename=%s' % smart_str(csv.filename)
            return response

    else:
        return HttpResponseRedirect("/organization")


#_________________________GENERATOR CSV FOR ORGANIZATION____________________________#

def generate_csv(request, dictionary, filename, type_csv):
    """
    Generate a csv file
    """

    csv_directory = os.path.dirname(os.path.dirname(__file__)) + "/csvs/Dr.Scratch/"
    csv_data = csv_directory + filename
    writer = csv.writer(open(csv_data, "wb"))
    dic = org.translate_ct_skills(request.LANGUAGE_CODE)

    if type_csv == "2_row":
        writer.writerow([dic["code"], dic["url"], dic["mastery"],
                        dic["abstraction"], dic["parallelism"],
                        dic["logic"], dic["sync"],
                        dic["flow_control"], dic["user_inter"], dic["data_rep"],
                        dic["dup_scripts"],dic["sprite_naming"],
                        dic["dead_code"], dic["attr_init"]])

    elif type_csv == "1_row":
        writer.writerow([dic["url"], dic["mastery"],
                        dic["abstraction"], dic["parallelism"],
                        dic["logic"], dic["sync"],
                        dic["flow_control"], dic["user_inter"], dic["data_rep"],
                        dic["dup_scripts"],dic["sprite_naming"],
                        dic["dead_code"], dic["attr_init"]])

    for key, value in dictionary.items():
        total = 0
        flag = False
        try:
            if value[0] == "Error analyzing project":
                if type_csv == "2_row":
                    row1 = key.split(",")[0]
                    row2 = key.split(",")[1]
                    row2 = row2.split("\n")[0]
                    writer.writerow([row1, row2, dic["error"]])
                elif type_csv == "1_row":
                    row1 = key.split(",")[0]
                    writer.writerow([row1,dic["error"]])
        except:
            total = 0
            row1 = key.split(",")[0]
            if type_csv == "2_row":
                row2 = key.split(",")[1]
                row2 = row2.split("\n")[0]

            for key, subvalue in value.items():
                if key == "duplicateScript":
                    for key, sub2value in subvalue.items():
                        if key == "number":
                            row11 = sub2value
                if key == "spriteNaming":
                    for key, sub2value in subvalue.items():
                        if key == "number":
                            row12 = sub2value
                if key == "deadCode":
                    for key, sub2value in subvalue.items():
                        if key == "number":
                            row13 = sub2value
                if key == "initialization":
                    for key, sub2value in subvalue.items():
                        if key == "number":
                            row14 = sub2value

            for key, value in value.items():
                if key == "mastery":
                    for key, subvalue in value.items():
                        if key!="maxi" and key!="points":
                            if key == dic["parallelism"]:
                                row5 = subvalue
                            elif key == dic["abstraction"]:
                                row4 = subvalue
                            elif key == dic["logic"]:
                                row6 = subvalue
                            elif key == dic["sync"]:
                                row7 = subvalue
                            elif key == dic["flow_control"]:
                                row8 = subvalue
                            elif key == dic["user_inter"]:
                                row9 = subvalue
                            elif key == dic["data_rep"]:
                                row10 = subvalue
                            total = total + subvalue
                    row3 = total
            if type_csv == "2_row":
                writer.writerow([row1,row2,row3,row4,row5,row6,row7,row8,
                            row9,row10,row11,row12,row13,row14])
            elif type_csv == "1_row":
                writer.writerow([row1,row3,row4,row5,row6,row7,row8,
                                row9,row10,row11,row12,row13,row14])
    return csv_data


def coder_hash(request):
    """Method for to sign up users in the platform"""
    if request.method == "POST":
        form = CoderHashForm(request.POST)
        if form.is_valid():
            form.save()
            return HttpResponseRedirect('/coder_hash')
    elif request.method == 'GET':
        return render(request, 'coder/coder-hash.html')


def sign_up_coder(request):
    """Method which allow to sign up coders"""


    flagCoder = 1
    flagHash = 0
    flagName = 0
    flagEmail = 0
    flagForm = 0
    flagWrongEmail = 0
    flagWrongPassword = 0
    if request.method == 'POST':
        form = CoderForm(request.POST)
        if form.is_valid():
            username = form.cleaned_data['username']
            password = form.cleaned_data['password']
            password_confirm = form.cleaned_data['password_confirm']
            email = form.cleaned_data['email']
            email_confirm = form.cleaned_data['email_confirm']
            birthmonth = form.cleaned_data['birthmonth']
            birthyear = form.cleaned_data['birthyear']
            gender = form.cleaned_data['gender']
            #gender_other = form.cleaned_data['gender_other']
            country = form.cleaned_data['country']
            
            #Checking the validity into the dbdata contents.
            #They will be refused if they already exist.
            #If they exist an error message will be shown.
            if User.objects.filter(username = username):
                #This name already exists
                flagName = 1
                #return render_to_response("error/sign-up.html",
                #                          {'flagName':flagName,
                #                           'flagEmail':flagEmail,
                #                           'flagHash':flagHash,
                #                           'flagForm':flagForm,
                #                           'flagCoder':flagCoder},
                #                          context_instance = RC(request))
                return render(request, 'error/sign-up.html', {'flagName':flagName,
                                                              'flagEmail':flagEmail,
                                                              'flagHash':flagHash,
                                                              'flagForm':flagForm,
                                                              'flagCoder':flagCoder})

            elif User.objects.filter(email = email):
                #This email already exists
                flagEmail = 1
                #return render_to_response("error/sign-up.html",
                #                        {'flagName':flagName,
                #                        'flagEmail':flagEmail,
                #                        'flagHash':flagHash,
                #                        'flagForm':flagForm,
                #                        'flagCoder':flagCoder},
                #                        context_instance = RC(request))
                return render(request, 'error/sign-up.html', {'flagName':flagName,
                                                              'flagEmail':flagEmail,
                                                              'flagHash':flagHash,
                                                              'flagForm':flagForm,
                                                              'flagCoder':flagCoder})
            elif (email != email_confirm):
                flagWrongEmail = 1
                #return render_to_response("error/sign-up.html",
                #        {'flagName':flagName,
                #        'flagEmail':flagEmail,
                #        'flagHash':flagHash,
                #        'flagForm':flagForm,
                #        'flagCoder':flagCoder,
                #        'flagWrongEmail': flagWrongEmail},
                #        context_instance = RC(request))
                return render(request, 'error/sign-up.html', {'flagName':flagName,
                                                              'flagEmail':flagEmail,
                                                              'flagHash':flagHash,
                                                              'flagForm':flagForm,
                                                              'flagCoder':flagCoder,
                                                              'flagWrongEmail': flagWrongEmail})

            elif (password != password_confirm):
                flagWrongPassword = 1
                #return render_to_response("error/sign-up.html",
                #        {'flagName':flagName,
                #        'flagEmail':flagEmail,
                #        'flagHash':flagHash,
                #        'flagForm':flagForm,
                #        'flagCoder':flagCoder,
                #        'flagWrongPassword':flagWrongPassword},
                #        context_instance = RC(request))
                return render(request, 'error/sign-up.html', {'flagName':flagName,
                                                              'flagEmail':flagEmail,
                                                              'flagHash':flagHash,
                                                              'flagForm':flagForm,
                                                              'flagCoder':flagCoder,
                                                              'flagWrongPassword': flagWrongPassword})

            else:
                coder = Coder.objects.create_user(username = username,
                                    email=email, password=password,
                                    birthmonth = birthmonth, 
                                    birthyear = birthyear,
                                    gender = gender,
                                    #gender_other = gender_other,
                                    country = country)

                coder = authenticate(username=username, password=password)
                user = Coder.objects.get(email=email)
                uid = urlsafe_base64_encode(force_bytes(user.pk))
                token=default_token_generator.make_token(user)
                """
                c = {
                        'email':email,
                        'uid':uid,
                        'token':token}

                body = render_to_string("coder/email-sign-up.html",c)
                subject = "Welcome to Dr. Scratch!"
                sender ="no-reply@drscratch.org"
                to = [email]
                email = EmailMessage(subject,body,sender,to)
                email.send()
                """
                login(request, coder)
                return HttpResponseRedirect('/coder/' + coder.username)

        else:
            flagForm = 1
            #return render_to_response("error/sign-up.html",
            #      {'flagName':flagName,
            #       'flagEmail':flagEmail,
            #       'flagHash':flagHash,
            #       'flagForm':flagForm},
            #      context_instance = RC(request))
            return render(request, 'error/sign-up.html', {'flagName':flagName,
                                                          'flagEmail':flagEmail,
                                                          'flagHash':flagHash,
                                                          'flagForm':flagForm})

    elif request.method == 'GET':
        if request.user.is_authenticated:
            return HttpResponseRedirect('/coder/' + request.user.username)
        else:
            #return render_to_response("main/main.html", 
            #        context_instance = RC(request))
            return render(request, 'main/main.html')



#_________________________ TO SHOW USER'S DASHBOARD ___________#

def coder(request, name):
    """Shows the main page of coders"""


    if (request.method == 'GET') or (request.method == 'POST'):
        if request.user.is_authenticated:
            username = request.user.username
            
            if username == name:
                
                if Coder.objects.filter(username = username):
                    user = Coder.objects.get(username=username)
                    img = user.img
                    dic={'username':username,
                    "img":str(img)}

                    #return render_to_response("coder/main.html",
                    #                            dic,
                    #                            context_instance = RC(request))
                    return render(request, 'coder/main.html', dic)
                else:
                    logout(request)
                    return HttpResponseRedirect("/")

    else:
        return HttpResponseRedirect("/")


def login_coder(request):
    """Log in app to user"""


    if request.method == 'POST':
        flagCoder = 0
        flag = False
        form = LoginOrganizationForm(request.POST)
        if form.is_valid():
            username = form.cleaned_data['username']
            password = form.cleaned_data['password']
            coder = authenticate(username=username, password=password)
            if coder is not None:
                if coder.is_active:
                    login(request, coder)
                    return HttpResponseRedirect('/coder/' + coder.username)

            else:
                flag = True
                flagCoder = 1
                #return render_to_response("sign-password/user-doesnt-exist.html",
                #                            {'flag': flag,
                #                             'flagCoder': flagCoder},
                #                            context_instance=RC(request))
                return render(request, 'sign-password/user-doesnt-exist.html', {'flag': flag, 'flagCoder': flagCoder})
    else:
        return HttpResponseRedirect("/")


def logout_coder(request):
    logout(request)
    return HttpResponseRedirect('/')


def change_pwd(request):
    """Change user's password"""

    if request.method == 'POST':
        recipient = request.POST['email']
        page = identify_user_type(request)
        try:
            if Organization.objects.filter(email=recipient):
                user = Organization.objects.get(email=recipient)
            elif Coder.objects.filter(email=recipient):
                user = Coder.objects.get(email=recipient)
        except:
            #return render_to_response("sign-password/user-doesnt-exist.html",
            #                               context_instance=RC(request))
            return render(request, 'sign-password/user-doesnt-exist.html')

        uid = urlsafe_base64_encode(force_bytes(user.pk))
        token=default_token_generator.make_token(user)

        
        c = {
                'email':recipient,
                'uid':uid,
                'token':token,
                'id':user.username}


        body = render_to_string("sign-password/email-reset-pwd.html",c)
        subject = "Dr. Scratch: Did you forget your password?"
        sender ="no-reply@drscratch.org"
        to = [recipient]
        email = EmailMessage(subject,body,sender,to)
        email.send()
        #return render_to_response("sign-password/email-sended.html",
        #                        context_instance=RC(request))
        return render(request, 'sign-password/email-sended.html')

    else:

        page = identify_user_type(request)
        #return render_to_response("sign-password/password.html", 
        #                        context_instance=RC(request))
        return render(request, 'sign-password/password.html')



def reset_password_confirm(request,uidb64=None,token=None,*arg,**kwargs):
    """Confirm change password"""


    UserModel = get_user_model()
    try:
        uid = urlsafe_base64_decode(uidb64)
        if Organization.objects.filter(pk=uid):
            user = Organization._default_manager.get(pk=uid)
            page = 'organization'
        elif Coder.objects.filter(pk=uid):
            user = Coder._default_manager.get(pk=uid)
            page = 'coder'
    except (TypeError, ValueError, OverflowError, UserModel.DoesNotExist):
        user = None

    if request.method == "POST":
        flag_error = False
        if user is not None and default_token_generator.check_token(user, token):
            new_password = request.POST['password']
            new_confirm = request.POST['confirm']
            if new_password == "":
                return render(request, 'sign-password/new-password.html')

            elif new_password == new_confirm:
                user.set_password(new_password)
                user.save()
                logout(request)
                user = authenticate(username=user.username, 
                                    password=new_password)
                login(request, user)
                return HttpResponseRedirect('/' + page + '/' + user.username)
                return render(request, page + '/main.html')

            else:
                flag_error = True
                return render(request, 'sign-password/new-password.html',
                                    {'flag_error':flag_error})

    else:
         if user is not None and default_token_generator.check_token(user, token):
             return render(request, 'sign-password/new-password.html')
         else:
             return render(request, page + '/main.html')



#_________________________________ DISCUSS ___________________________________#
def discuss(request):
    """Forum to get feedback"""


    comments = dict()
    form = DiscussForm()
    if request.user.is_authenticated:
        user = request.user.username
    else:
        user = ""
    if request.method == "POST":

        form = DiscussForm(request.POST)
        if form.is_valid():
            nick = user
            date = timezone.now()
            comment = form.cleaned_data["comment"]
            new_comment = Discuss(nick = nick,
                                date = date,
                                comment=comment)
            new_comment.save()
        else:
            comments["form"] = form

    data = Discuss.objects.all().order_by("-date")
    lower = 0
    upper = 10
    list_comments = {}
   
    if len(data) > 10:
        for n in range((len(data)/10)+1):
            list_comments[str(n)]= data[lower:upper-1]
            lower = upper
            upper = upper + 10
    else:
        list_comments[0] = data


    comments["comments"] = list_comments

    return render(request, 'discuss.html', comments)


def error404(request):
    """Return own 404 page"""
    response = render(request, '404.html', {})
    response.status_code = 404
    return response


def date_range(start, end):
    r = (end+timedelta(days=1)-start).days
    return [start+timedelta(days=i) for i in range(r)]


def error500(request):
    """Return own 500 page"""
    response = render(request, '500.html', {})
    return response


def statistics(request):
    start = date(2015, 8, 1)
    end = datetime.today()
    year = end.year
    month = end.month
    day = end.day
    end = date(year, month, day)
    date_list = date_range(start, end)

    my_dates = []

    for n in date_list:
        my_dates.append(n.strftime("%d/%m")) #used for x axis in

    obj = Stats.objects.order_by("-id")[0]
    data = {
        "date": my_dates,
        "dailyRate": obj.daily_score,
        "levels": {
            "basic": obj.basic,
            "development": obj.development,
            "master": obj.master
        },
        "totalProjects": obj.daily_projects,
        "skillRate": {
            "parallelism": obj.parallelism,
            "abstraction": obj.abstraction,
            "logic": obj.logic,
            "synchronization": obj.synchronization,
            "flowControl": obj.flow_control,
            "userInteractivity": obj.userInteractivity,
            "dataRepresentation": obj.dataRepresentation
        },
        "codeSmellRate": {
            "deadCode": obj.deadCode,
            "duplicateScript": obj.duplicateScript,
            "spriteNaming": obj.spriteNaming,
            "initialization": obj.initialization
        }
    }

    #Show general statistics page of Dr. Scratch: www.drscratch.org/statistics
    #return render_to_response("main/statistics.html",
    #                                data, context_instance=RC(request))
    return render(request, 'main/statistics.html', data)




"""
def proc_initialization(lines, filename):


    dic = {}
    lLines = lines.split('.sb2')
    d = ast.literal_eval(lLines[1])
    keys = d.keys()
    values = d.values()
    items = d.items()
    number = 0

    for keys, values in items:
        list = []
        attribute = ""
        internalkeys = values.keys()
        internalvalues = values.values()
        internalitems = values.items()
        flag = False
        counterFlag = False
        i = 0
        for internalkeys, internalvalues in internalitems:
            if internalvalues == 1:
                counterFlag = True
                for value in list:
                    if internalvalues == value:
                        flag = True
                if not flag:
                    list.append(internalkeys)
                    if len(list) < 2:
                        attribute = str(internalkeys)
                    else:
                        attribute = attribute + ", " + str(internalkeys)
        if counterFlag:
            number = number + 1
        d[keys] = attribute
    dic["initialization"] = d
    dic["initialization"]["number"] = number

    #Save in DB
    filename.initialization = number
    filename.save()

    return dic

"""<|MERGE_RESOLUTION|>--- conflicted
+++ resolved
@@ -278,20 +278,12 @@
     return csv_filepath
     
 
-def show_dashboard(request, skill_points=None):
-    # TEMP --------------------------------------------
-    url = request.path
-    url = os.path.join(url, "4444444")
-    print("URL personalized-------------------------------")
-    print(url)
-    # ----------------------------------------------------------------
-    token = url.split("/")[-1]
-    print(token)
-    skill_rubric = generate_rubric(token)
-    
-
-    
+def show_dashboard(request):
+    
+
     if request.method == 'POST':
+        url = ''
+        skill_rubric = generate_rubric(url)
         print("dict")
         print(skill_rubric)
         d = build_dictionary_with_automatic_analysis(request, skill_rubric)
@@ -323,22 +315,34 @@
                         return render(request, user + '/dashboard-basic.html', d)
                 elif d["dashboard_mode"] == "Resnick":
                     return render(request, user + '/dashboard_resnick.html', d)
-<<<<<<< HEAD
-                else:
-                    
-                    return HttpResponse("¡Personalized Mode!")
-=======
                 elif d["dashboard_mode"] == "Personalized":
                     if request.path == "/show_dashboard/":
                         resource = "/show_dashboard/" + "".join(request.POST.getlist("personalized_values"))
+                        print("resource----------------------------------------------")
                         print(resource)
-                        return HttpResponseRedirect(resource) 
+                        return HttpResponseRedirect(resource, d) 
                     return render(request, user + '/dashboard-master.html', d)
                              
->>>>>>> 46a92ae5
-    else:
-        # Personalized mode
-        return HttpResponseRedirect('/')
+    else:
+        
+         # TEMP --------------------------------------------
+        url = request.path
+        
+        #url = os.path.join(url, "4444444")
+        print("URL personalizeda-------------------------------")
+        print(url)
+        print("-------------------------------")
+
+        # ----------------------------------------------------------------
+        url = url.split("/")[-1]
+        print(url)
+        skill_rubric = generate_rubric(url)
+        
+        print(skill_rubric)
+        
+        d = build_dictionary_with_automatic_analysis(request, skill_rubric)
+        user = str(identify_user_type(request))
+        return render(request, user + '/dashboard-master.html', d)
     
     
 
@@ -347,7 +351,7 @@
                'Flow control', 'User interactivity', 'Data representation']
        
     skill_rubric = {}
-    if skill_points != None:
+    if skill_points != '':
         for skill_name, points in zip(mastery, skill_points):
             skill_rubric[skill_name] = int(points)   
     else:
@@ -359,7 +363,6 @@
 
 def create_summary(d: dict) -> dict:
     summary = {}
-    print(d)
     # NUM PROJECTS
     num_projects = len(d)
     
@@ -394,8 +397,12 @@
     dict_metrics = {}
     url = None
     filename = None
-    dashboard_mode = request.POST['dashboard_mode']
     project_counter = 0
+    
+    if request.method == 'POST':
+        dashboard_mode = request.POST['dashboard_mode']
+    else:
+        dashboard_mode = "Personalized"
 
     if "_upload" in request.POST:
         dict_metrics[project_counter] = _make_analysis_by_upload(request, skill_points)
